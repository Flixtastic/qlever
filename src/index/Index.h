--- conflicted
+++ resolved
@@ -99,20 +99,13 @@
 
   // Add a text index to a complete KB index. First read the given context
   // file (if file name not empty), then add words from literals (if true).
-<<<<<<< HEAD
-  void buildTextIndexFile(std::optional<const string> wordsFile,
-                          std::optional<const string> docsFile,
-                          bool addWordsFromLiterals = false,
-                          bool useDocsFileForVocabulary = false,
-                          bool addEntitiesFromWordsfile = false);
-=======
   void buildTextIndexFile(
-      const std::optional<std::pair<std::string, std::string>>&
-          wordsAndDocsFile,
-      bool addWordsFromLiterals,
+      std::optional<const string> wordsFile,
+      std::optional<const string> docsFile, bool addWordsFromLiterals = false,
+      bool useDocsFileForVocabulary = false,
+      bool addEntitiesFromWordsfile = false,
       TextScoringMetric textScoringMetric = TextScoringMetric::EXPLICIT,
       std::pair<float, float> bAndKForBM25 = {0.75f, 1.75f});
->>>>>>> 04e2a53a
 
   // Build docsDB file from given file (one text record per line).
   void buildDocsDB(const std::string& docsFile);
