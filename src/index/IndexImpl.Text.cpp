--- conflicted
+++ resolved
@@ -99,16 +99,17 @@
 }
 
 // _____________________________________________________________________________
-<<<<<<< HEAD
 void IndexImpl::buildTextIndexFile(std::optional<const string> wordsFile,
                                    std::optional<const string> docsFile,
                                    bool addWordsFromLiterals,
                                    bool useDocsFileForVocabulary,
-                                   bool addEntitiesFromWordsfile) {
+                                   bool addEntitiesFromWordsFile,
+                                   TextScoringMetric textScoringMetric,
+                                   std::pair<float, float> bAndKForBM25) {
   bool addWordsFromFiles = docsFile.has_value() &&
                            (wordsFile.has_value() || useDocsFileForVocabulary);
   AD_CORRECTNESS_CHECK(addWordsFromFiles || addWordsFromLiterals);
-  AD_CORRECTNESS_CHECK(!addEntitiesFromWordsfile || useDocsFileForVocabulary);
+  AD_CORRECTNESS_CHECK(!addEntitiesFromWordsFile || useDocsFileForVocabulary);
   string wordsFileString = wordsFile.has_value() ? wordsFile.value() : "";
   string docsFileString = docsFile.has_value() ? docsFile.value() : "";
   LOG(INFO) << std::endl;
@@ -119,25 +120,6 @@
   // not called)
   if (addWordsFromFiles) {
     LOG(INFO) << "Using specified docs- and/or wordsfile to build text index.";
-=======
-void IndexImpl::buildTextIndexFile(
-    const std::optional<std::pair<string, string>>& wordsAndDocsFile,
-    bool addWordsFromLiterals, TextScoringMetric textScoringMetric,
-    std::pair<float, float> bAndKForBM25) {
-  AD_CORRECTNESS_CHECK(wordsAndDocsFile.has_value() || addWordsFromLiterals);
-  LOG(INFO) << std::endl;
-  LOG(INFO) << "Adding text index ..." << std::endl;
-  string indexFilename = onDiskBase_ + ".text.index";
-  bool addFromWordAndDocsFile = wordsAndDocsFile.has_value();
-  const auto& [wordsFile, docsFile] =
-      !addFromWordAndDocsFile ? std::pair{"", ""} : wordsAndDocsFile.value();
-  // Either read words from given files or consider each literal as text record
-  // or both (but at least one of them, otherwise this function is not called)
-  if (addFromWordAndDocsFile) {
-    AD_CORRECTNESS_CHECK(!(wordsFile.empty() || docsFile.empty()));
-    LOG(INFO) << "Reading words from wordsfile \"" << wordsFile << "\""
-              << " and from docsFile \"" << docsFile << "\"" << std::endl;
->>>>>>> 04e2a53a
   }
   if (addWordsFromLiterals) {
     LOG(INFO) << (!addWordsFromFiles ? "C" : "Additionally c")
@@ -164,36 +146,21 @@
                 bAndKParamForTextScoring_};
 
   // Build the text vocabulary (first scan over the text records).
-<<<<<<< HEAD
-  size_t nofLines = processWordsForVocabulary(
+  processWordsForVocabulary(
       useDocsFileForVocabulary ? docsFileString : wordsFileString,
       addWordsFromLiterals, useDocsFileForVocabulary);
-=======
-  processWordsForVocabulary(wordsFile, addWordsFromLiterals);
->>>>>>> 04e2a53a
   // Calculate the score data for the words
   scoreData_.calculateScoreData(docsFileString, addWordsFromLiterals,
                                 textVocab_, vocab_);
   // Build the half-inverted lists (second scan over the text records).
   LOG(INFO) << "Building the half-inverted index lists ..." << std::endl;
   calculateBlockBoundaries();
-<<<<<<< HEAD
-  TextVec v;
-  v.reserve(nofLines);
+  TextVec vec{indexFilename + ".text-vec-sorter.tmp",
+              memoryLimitIndexBuilding() / 3, allocator_};
   processWordsForInvertedLists(wordsFileString, docsFileString,
                                addWordsFromLiterals, useDocsFileForVocabulary,
-                               addEntitiesFromWordsfile, v);
-  LOG(DEBUG) << "Sorting text index, #elements = " << v.size() << std::endl;
-  stxxl::sort(begin(v), end(v), SortText(),
-              memoryLimitIndexBuilding().getBytes() / 3);
-  LOG(DEBUG) << "Sort done" << std::endl;
-  createTextIndex(indexFilename, v);
-=======
-  TextVec vec{indexFilename + ".text-vec-sorter.tmp",
-              memoryLimitIndexBuilding() / 3, allocator_};
-  processWordsForInvertedLists(wordsFile, addWordsFromLiterals, vec);
+                               addEntitiesFromWordsFile, vec);
   createTextIndex(indexFilename, vec);
->>>>>>> 04e2a53a
   openTextFileHandle();
 }
 
@@ -310,16 +277,12 @@
 void IndexImpl::processWordsForInvertedLists(const string& wordsFile,
                                              const string& docsFile,
                                              bool addWordsFromLiterals,
-<<<<<<< HEAD
                                              bool useDocsFileForVocabulary,
                                              bool addEntitiesFromWordsFile,
-                                             IndexImpl::TextVec& vec) {
+                                             TextVec& vec) {
   AD_CONTRACT_CHECK(!addEntitiesFromWordsFile || useDocsFileForVocabulary);
   AD_CONTRACT_CHECK(!(wordsFile.empty() && addEntitiesFromWordsFile));
   AD_CONTRACT_CHECK(!(docsFile.empty() && useDocsFileForVocabulary));
-=======
-                                             TextVec& vec) {
->>>>>>> 04e2a53a
   LOG(TRACE) << "BEGIN IndexImpl::passContextFileIntoVector" << std::endl;
   ad_utility::HashMap<WordIndex, Score> wordsInContext;
   ad_utility::HashMap<Id, Score> entitiesInContext;
