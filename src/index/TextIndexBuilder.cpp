--- conflicted
+++ resolved
@@ -7,38 +7,18 @@
 #include "index/TextIndexReadWrite.h"
 
 // _____________________________________________________________________________
-<<<<<<< HEAD
 void TextIndexBuilder::buildTextIndexFile(TextIndexConfig textIndexConfig) {
   const auto config = TextIndexConfig(std::move(textIndexConfig));
-  const string wordsFile = config.getWordsFile();
-  const string docsFile = config.getDocsFile();
+  const std::string wordsFile = config.getWordsFile();
+  const std::string docsFile = config.getDocsFile();
   LOG(INFO) << std::endl;
   LOG(INFO) << "Adding text index ..." << std::endl;
-  const string indexFilename = onDiskBase_ + ".text.index";
+  const std::string indexFilename = onDiskBase_ + ".text.index";
   // Either read words from wordsfile or docsfile or consider each literal as
   // text record or both (but at least one of them, otherwise this function is
   // not called)
   if (config.addWordsFromFiles()) {
     LOG(INFO) << "Using specified docs- and/or wordsfile to build text index.";
-=======
-void TextIndexBuilder::buildTextIndexFile(
-    const std::optional<std::pair<std::string, std::string>>& wordsAndDocsFile,
-    bool addWordsFromLiterals, TextScoringMetric textScoringMetric,
-    std::pair<float, float> bAndKForBM25) {
-  AD_CORRECTNESS_CHECK(wordsAndDocsFile.has_value() || addWordsFromLiterals);
-  LOG(INFO) << std::endl;
-  LOG(INFO) << "Adding text index ..." << std::endl;
-  std::string indexFilename = onDiskBase_ + ".text.index";
-  bool addFromWordAndDocsFile = wordsAndDocsFile.has_value();
-  const auto& [wordsFile, docsFile] =
-      !addFromWordAndDocsFile ? std::pair{"", ""} : wordsAndDocsFile.value();
-  // Either read words from given files or consider each literal as text record
-  // or both (but at least one of them, otherwise this function is not called)
-  if (addFromWordAndDocsFile) {
-    AD_CORRECTNESS_CHECK(!(wordsFile.empty() || docsFile.empty()));
-    LOG(INFO) << "Reading words from wordsfile \"" << wordsFile << "\""
-              << " and from docsFile \"" << docsFile << "\"" << std::endl;
->>>>>>> ab83cab9
   }
   if (config.getAddWordsFromLiterals()) {
     LOG(INFO) << (!config.addWordsFromFiles() ? "C" : "Additionally c")
@@ -78,21 +58,13 @@
 
 // _____________________________________________________________________________
 size_t TextIndexBuilder::processWordsForVocabulary(
-<<<<<<< HEAD
     const TextIndexConfig& textIndexConfig) {
   const std::string file = textIndexConfig.getUseDocsFileForVocabulary()
                                ? textIndexConfig.getDocsFile()
                                : textIndexConfig.getWordsFile();
   size_t numLines = 0;
-  ad_utility::HashSet<string> distinctWords;
+  ad_utility::HashSet<std::string> distinctWords;
   auto processLine = [&numLines, &distinctWords](const WordsFileLine& line) {
-=======
-    const std::string& contextFile, bool addWordsFromLiterals) {
-  size_t numLines = 0;
-  ad_utility::HashSet<std::string> distinctWords;
-  for (const auto& line :
-       wordsInTextRecords(contextFile, addWordsFromLiterals)) {
->>>>>>> ab83cab9
     ++numLines;
     if (!line.isEntity_) {
       distinctWords.insert(line.word_);
@@ -115,14 +87,9 @@
 
 // _____________________________________________________________________________
 void TextIndexBuilder::processWordsForInvertedLists(
-<<<<<<< HEAD
     const TextIndexConfig& textIndexConfig, TextVec& vec) {
   LOG(TRACE) << "BEGIN TextIndexBuilder::processWordsForInvertedLists"
              << std::endl;
-=======
-    const std::string& contextFile, bool addWordsFromLiterals, TextVec& vec) {
-  LOG(TRACE) << "BEGIN IndexImpl::passContextFileIntoVector" << std::endl;
->>>>>>> ab83cab9
   ad_utility::HashMap<WordIndex, Score> wordsInContext;
   ad_utility::HashMap<Id, Score> entitiesInContext;
   auto currentContext = TextRecordIndex::make(0);
@@ -216,23 +183,11 @@
     size_t startIndex) const {
   TextRecordIndex textRecordIndex = TextRecordIndex::make(startIndex);
   auto localeManager = textVocab_.getLocaleManager();
-<<<<<<< HEAD
   for (VocabIndex index = VocabIndex::make(0); index.get() < vocab_.size();
        index = index.incremented()) {
     auto text = vocab_[index];
     if (!isLiteral(text)) {
       continue;
-=======
-  // ROUND 1: If context file aka wordsfile is not empty, read words from there.
-  // Remember the last context id for the (optional) second round.
-  TextRecordIndex contextId = TextRecordIndex::make(0);
-  if (!contextFile.empty()) {
-    WordsFileParser p(contextFile, localeManager);
-    ad_utility::HashSet<std::string> items;
-    for (auto& line : p) {
-      contextId = line.contextId_;
-      co_yield line;
->>>>>>> ab83cab9
     }
     // We need the explicit cast to `std::string` because the return type of
     // `indexToString` might be `string_view` if the vocabulary is stored
@@ -253,7 +208,7 @@
 // _____________________________________________________________________________
 template <typename T>
 void TextIndexBuilder::wordsFromDocsFileEntitiesFromWordsFile(
-    const string& wordsFile, const string& docsFile,
+    const std::string& wordsFile, const std::string& docsFile,
     const LocaleManager& localeManager, T processLine) const {
   // Initialize DocsFileParser and WordsFileParser and the respective
   // iterators to parse in parallel
