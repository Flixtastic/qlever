--- conflicted
+++ resolved
@@ -412,27 +412,12 @@
   static_assert(
       MIN_WORD_PREFIX_SIZE == 4,
       "If you need this to be changed, please contact the developers");
-<<<<<<< HEAD
-  return ql::views::join(ql::views::join(ql::views::join(
-      ql::views::transform(ql::views::iota('a', 'z' + 1), [](char a) {
-        return ql::views::transform(ql::views::iota('a', 'z' + 1), [a](char b) {
-          return ql::views::transform(
-              ql::views::iota('a', 'z' + 1), [a, b](char c) {
-                return ql::views::transform(ql::views::iota('a', 'z' + 1),
-                                            [a, b, c](char d) {
-                                              return std::string{a, b, c, d};
-                                            });
-              });
-        });
-      }))));
-=======
   auto aToZ = ::ranges::views::iota(char{'a'}, char{'z' + 1});
   return ::ranges::views::cartesian_product(aToZ, aToZ, aToZ, aToZ) |
          ::ranges::views::transform([](const auto& x) {
            auto [a, b, c, d] = x;
            return std::string{a, b, c, d};
          });
->>>>>>> c033e971
 }
 
 /// Check if the `fourLetterPrefixes` are sorted wrt to the `comparator`
