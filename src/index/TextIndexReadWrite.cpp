// Copyright 2024, University of Freiburg,
// Chair of Algorithms and Data Structures.
// Author: Felix Meisen (fesemeisen@outlook.de)

#include "index/TextIndexReadWrite.h"

#include "index/TextScoringEnum.h"

namespace textIndexReadWrite::detail {

// _____________________________________________________________________________
IdTable readContextListHelper(
    const ad_utility::AllocatorWithLimit<Id>& allocator,
    const ContextListMetaData& contextList, bool isWordCl,
    const ad_utility::File& textIndexFile,
    TextScoringMetric textScoringMetric) {
  IdTable idTable{3, allocator};
  idTable.resize(contextList._nofElements);
  // Read ContextList
  readGapComprList<Id, uint64_t>(
      idTable.getColumn(0).begin(), contextList._nofElements,
      contextList._startContextlist, contextList.getByteLengthContextList(),
      textIndexFile, [](uint64_t id) {
        return Id::makeFromTextRecordIndex(TextRecordIndex::make(id));
      });

  // Helper lambda to read wordIndexList
  auto wordIndexToId = [isWordCl](auto wordIndex) {
    if (isWordCl) {
      return Id::makeFromWordVocabIndex(WordVocabIndex::make(wordIndex));
    }
    return Id::makeFromVocabIndex(VocabIndex::make(wordIndex));
  };

  // Read wordIndexList
  readFreqComprList<Id, WordIndex>(
      idTable.getColumn(1).begin(), contextList._nofElements,
      contextList._startWordlist, contextList.getByteLengthWordlist(),
      textIndexFile, wordIndexToId);

  // Helper lambdas to read scoreList
  auto scoreToId = [](auto score) {
    using T = decltype(score);
    if constexpr (std::is_same_v<T, uint16_t>) {
      return Id::makeFromInt(static_cast<uint64_t>(score));
    } else {
      return Id::makeFromDouble(static_cast<double>(score));
    }
  };

  // Read scoreList
  if (textScoringMetric == TextScoringMetric::EXPLICIT) {
    readFreqComprList<Id, uint16_t>(
        idTable.getColumn(2).begin(), contextList._nofElements,
        contextList._startScorelist, contextList.getByteLengthScorelist(),
        textIndexFile, scoreToId);
  } else {
    auto scores = readZstdComprList<Score>(
        contextList._nofElements, contextList._startScorelist,
        contextList.getByteLengthScorelist(), textIndexFile);
    ql::ranges::transform(scores, idTable.getColumn(2).begin(), scoreToId);
  }
  return idTable;
}

}  // namespace textIndexReadWrite::detail

namespace textIndexReadWrite {

// ____________________________________________________________________________
template <typename T>
void compressAndWrite(ql::span<const T> src, ad_utility::File& out,
                      off_t& currentOffset) {
  auto compressed = ZstdWrapper::compress(src.data(), src.size() * sizeof(T));
  out.write(compressed.data(), compressed.size());
  currentOffset += compressed.size();
}

// ____________________________________________________________________________
ContextListMetaData writePostings(ad_utility::File& out,
<<<<<<< HEAD
                                  const vector<Posting>& postings,
=======
                                  const std::vector<Posting>& postings,
>>>>>>> 41864b6c
                                  off_t& currentOffset, bool scoreIsInt) {
  ContextListMetaData meta;
  meta._nofElements = postings.size();
  if (meta._nofElements == 0) {
    meta._startContextlist = currentOffset;
    meta._startWordlist = currentOffset;
    meta._startScorelist = currentOffset;
    meta._lastByte = currentOffset - 1;
    return meta;
  }

  GapEncode textRecordEncoder(postings |
                              ql::views::transform([](const Posting& posting) {
                                return std::get<0>(posting).get();
                              }));
  FrequencyEncode wordIndexEncoder(
      postings | ql::views::transform([](const Posting& posting) {
        return std::get<1>(posting);
      }));

  meta._startContextlist = currentOffset;
  textRecordEncoder.writeToFile(out, currentOffset);

  meta._startWordlist = currentOffset;
  wordIndexEncoder.writeToFile(out, currentOffset);

  meta._startScorelist = currentOffset;
  if (scoreIsInt) {
    FrequencyEncode scoreEncoder(
        postings | ql::views::transform([](const Posting& posting) {
          return static_cast<uint16_t>(std::get<2>(posting));
        }));
    scoreEncoder.writeToFile(out, currentOffset);
  } else {
    std::vector<float> scores;
    scores.reserve(postings.size());
    ql::ranges::transform(
        postings, std::back_inserter(scores),
        [](const auto& posting) { return std::get<2>(posting); });
    compressAndWrite<float>(scores, out, currentOffset);
  }

  meta._lastByte = currentOffset - 1;

  return meta;
}

// ____________________________________________________________________________
template <typename T>
size_t writeCodebook(const std::vector<T>& codebook, ad_utility::File& file) {
  size_t byteSizeOfCodebook = sizeof(T) * codebook.size();
  file.write(&byteSizeOfCodebook, sizeof(byteSizeOfCodebook));
  file.write(codebook.data(), byteSizeOfCodebook);
  return byteSizeOfCodebook + sizeof(byteSizeOfCodebook);
}

// ____________________________________________________________________________
template <typename T>
void encodeAndWriteSpanAndMoveOffset(ql::span<const T> spanToWrite,
                                     ad_utility::File& file,
                                     off_t& currentOffset) {
  size_t bytes = 0;
  if (spanToWrite.size() > 0) {
    std::vector<uint64_t> encoded;
    encoded.resize(spanToWrite.size());
    bytes = ad_utility::Simple8bCode::encode(
        spanToWrite.data(), spanToWrite.size(), encoded.data());
    size_t ret = file.write(encoded.data(), bytes);
    AD_CONTRACT_CHECK(bytes == ret);
  }
  currentOffset += bytes;
}

// ____________________________________________________________________________
IdTable readWordCl(const TextBlockMetaData& tbmd,
                   const ad_utility::AllocatorWithLimit<Id>& allocator,
                   const ad_utility::File& textIndexFile,
                   TextScoringMetric textScoringMetric) {
  return detail::readContextListHelper(allocator, tbmd._cl, true, textIndexFile,
                                       textScoringMetric);
}

// ____________________________________________________________________________
IdTable readWordEntityCl(const TextBlockMetaData& tbmd,
                         const ad_utility::AllocatorWithLimit<Id>& allocator,
                         const ad_utility::File& textIndexFile,
                         TextScoringMetric textScoringMetric) {
  return detail::readContextListHelper(allocator, tbmd._entityCl, false,
                                       textIndexFile, textScoringMetric);
}

}  // namespace textIndexReadWrite

// ____________________________________________________________________________
template <typename T>
template <typename View>
void FrequencyEncode<T>::initialize(View&& view) {
  if (ql::ranges::empty(view)) {
    return;
  }
  // Create the frequency map to count how often a certain value of type T
  // appears in the vector
  TypedMap frequencyMap;
  for (const auto& value : view) {
    ++frequencyMap[value];
  }

  // Convert the hashmap to a vector to sort it by most frequent first
  std::vector<std::pair<T, size_t>> frequencyVector;
  frequencyVector.reserve(frequencyMap.size());
  ql::ranges::copy(frequencyMap, std::back_inserter(frequencyVector));
  ql::ranges::sort(frequencyVector, [](const auto& a, const auto& b) {
    return a.second > b.second;
  });

  // Write the codeBook and codeMap
  // codeBook contains all values of type T exactly ones, sorted by frequency
  // descending
  // codeMap maps all values of type T that where in the vector to their
  // position in the codeBook
  codeBook_.reserve(frequencyVector.size());
  codeMap_.reserve(frequencyVector.size());
  size_t i = 0;
  for (const auto& frequencyPair : frequencyVector) {
    codeBook_.push_back(frequencyPair.first);
    codeMap_[frequencyPair.first] = i;
    ++i;
  }

  // Finally encode the vector
  encodedVector_.reserve(ql::ranges::size(view));
  for (const auto& value : view) {
    encodedVector_.push_back(codeMap_[value]);
  }
}

// ____________________________________________________________________________
template <typename T>
void FrequencyEncode<T>::writeToFile(ad_utility::File& out,
                                     off_t& currentOffset) {
  currentOffset += textIndexReadWrite::writeCodebook(codeBook_, out);
  textIndexReadWrite::encodeAndWriteSpanAndMoveOffset<size_t>(
      encodedVector_, out, currentOffset);
}

// ____________________________________________________________________________
template <typename T>
template <typename View>
void GapEncode<T>::initialize(View&& view) {
  if (ql::ranges::empty(view)) {
    return;
  }
  encodedVector_.reserve(ql::ranges::size(view));
  std::adjacent_difference(ql::ranges::begin(view), ql::ranges::end(view),
                           std::back_inserter(encodedVector_));
}

// ____________________________________________________________________________
template <typename T>
void GapEncode<T>::writeToFile(ad_utility::File& out, off_t& currentOffset) {
  textIndexReadWrite::encodeAndWriteSpanAndMoveOffset<T>(encodedVector_, out,
                                                         currentOffset);
}<|MERGE_RESOLUTION|>--- conflicted
+++ resolved
@@ -78,11 +78,7 @@
 
 // ____________________________________________________________________________
 ContextListMetaData writePostings(ad_utility::File& out,
-<<<<<<< HEAD
-                                  const vector<Posting>& postings,
-=======
                                   const std::vector<Posting>& postings,
->>>>>>> 41864b6c
                                   off_t& currentOffset, bool scoreIsInt) {
   ContextListMetaData meta;
   meta._nofElements = postings.size();
