// Copyright 2015, University of Freiburg,
// Chair of Algorithms and Data Structures.
// Author:
//   2014-2017 Björn Buchhold (buchhold@informatik.uni-freiburg.de)
//   2018-     Johannes Kalmbach (kalmbach@informatik.uni-freiburg.de)

#ifndef QLEVER_SRC_INDEX_INDEXIMPL_H
#define QLEVER_SRC_INDEX_INDEXIMPL_H

#include <array>
#include <memory>
#include <optional>
#include <string>
#include <vector>

#include "backports/algorithm.h"
#include "engine/Result.h"
#include "engine/idTable/CompressedExternalIdTable.h"
#include "global/Pattern.h"
#include "global/SpecialIds.h"
#include "index/CompressedRelation.h"
#include "index/ConstantsIndexBuilding.h"
#include "index/DeltaTriples.h"
#include "index/DocsDB.h"
#include "index/ExternalSortFunctors.h"
#include "index/Index.h"
#include "index/IndexBuilderTypes.h"
#include "index/IndexMetaData.h"
#include "index/PatternCreator.h"
#include "index/Permutation.h"
#include "index/Postings.h"
#include "index/TextMetaData.h"
#include "index/TextScoring.h"
#include "index/Vocabulary.h"
#include "index/VocabularyMerger.h"
#include "parser/RdfParser.h"
#include "parser/TripleComponent.h"
#include "parser/WordsAndDocsFileParser.h"
#include "util/BufferedVector.h"
#include "util/CancellationHandle.h"
#include "util/File.h"
#include "util/Forward.h"
#include "util/HashMap.h"
#include "util/MemorySize/MemorySize.h"
#include "util/MmapVector.h"
#include "util/json.h"

using ad_utility::BufferedVector;
using ad_utility::MmapVector;
using ad_utility::MmapVectorView;
using std::array;
using std::shared_ptr;
using std::tuple;
using std::vector;

using json = nlohmann::json;

template <typename Comparator, size_t I = NumColumnsIndexBuilding>
using ExternalSorter =
    ad_utility::CompressedExternalIdTableSorter<Comparator, I>;

// The Order in which the permutations are created during the index building.
using FirstPermutation = SortBySPO;
using FirstPermutationSorter = ExternalSorter<FirstPermutation>;
using SecondPermutation = SortByOSP;
using ThirdPermutation = SortByPSO;

// Several data that are passed along between different phases of the
// index builder.
struct IndexBuilderDataBase {
  ad_utility::vocabulary_merger::VocabularyMetaData vocabularyMetaData_;
};

// All the data from IndexBuilderDataBase and (unsorted) external ID triples.
struct IndexBuilderDataAsExternalVector : IndexBuilderDataBase {
  using TripleVec = ad_utility::CompressedExternalIdTable<4>;
  // All the triples as Ids.
  std::unique_ptr<TripleVec> idTriples;
  // The number of triples for each partial vocabulary. This also depends on the
  // number of additional language filter triples.
  std::vector<size_t> actualPartialSizes;
};

// Store the "normal" triples sorted by the first permutation, together with
// the additional "internal" triples, sorted by PSO.
struct FirstPermutationSorterAndInternalTriplesAsPso {
  using SorterPtr =
      std::unique_ptr<ad_utility::CompressedExternalIdTableSorterTypeErased>;
  SorterPtr firstPermutationSorter_;
  std::unique_ptr<ExternalSorter<SortByPSO, NumColumnsIndexBuilding>>
      internalTriplesPso_;
};
// All the data from IndexBuilderDataBase and a ExternalSorter that stores all
// ID triples sorted by the first permutation.
struct IndexBuilderDataAsFirstPermutationSorter : IndexBuilderDataBase {
  using SorterPtr = FirstPermutationSorterAndInternalTriplesAsPso;
  SorterPtr sorter_;
  IndexBuilderDataAsFirstPermutationSorter(const IndexBuilderDataBase& base,
                                           SorterPtr sorter)
      : IndexBuilderDataBase{base}, sorter_{std::move(sorter)} {}
  IndexBuilderDataAsFirstPermutationSorter() = default;
};

class IndexImpl {
 public:
  using TripleVec =
      ad_utility::CompressedExternalIdTable<NumColumnsIndexBuilding>;
  // Block Id, isEntity, Context Id, Word Id, Score
  using TextVec = ad_utility::CompressedExternalIdTableSorter<SortText, 5>;

  struct IndexMetaDataMmapDispatcher {
    using WriteType = IndexMetaDataMmap;
    using ReadType = IndexMetaDataMmapView;
  };

  using NumNormalAndInternal = Index::NumNormalAndInternal;

  // Private data members.
 protected:
  std::string onDiskBase_;
  std::string settingsFileName_;
  bool onlyAsciiTurtlePrefixes_ = false;
  // Note: `std::nullopt` means `not specified by the user`.
  std::optional<bool> useParallelParser_ = std::nullopt;
  TurtleParserIntegerOverflowBehavior turtleParserIntegerOverflowBehavior_ =
      TurtleParserIntegerOverflowBehavior::Error;
  bool turtleParserSkipIllegalLiterals_ = false;
  bool keepTempFiles_ = false;
  ad_utility::MemorySize memoryLimitIndexBuilding_ =
      DEFAULT_MEMORY_LIMIT_INDEX_BUILDING;
  ad_utility::MemorySize parserBufferSize_ = DEFAULT_PARSER_BUFFER_SIZE;
  ad_utility::MemorySize blocksizePermutationPerColumn_ =
      UNCOMPRESSED_BLOCKSIZE_COMPRESSED_METADATA_PER_COLUMN;
  json configurationJson_;
  Index::Vocab vocab_;
  Index::TextVocab textVocab_;
  ScoreData scoreData_;

  TextMetaData textMeta_;
  DocsDB docsDB_;
  vector<WordIndex> blockBoundaries_;
  off_t currenttOffset_;
  mutable ad_utility::File textIndexFile_;

  // If false, only PSO and POS permutations are loaded and expected.
  bool loadAllPermutations_ = true;

  // Pattern trick data
  bool usePatterns_ = false;
  double avgNumDistinctPredicatesPerSubject_;
  double avgNumDistinctSubjectsPerPredicate_;
  uint64_t numDistinctSubjectPredicatePairs_;

  size_t parserBatchSize_ = PARSER_BATCH_SIZE;
  size_t numTriplesPerBatch_ = NUM_TRIPLES_PER_PARTIAL_VOCAB;

  NumNormalAndInternal numSubjects_;
  NumNormalAndInternal numPredicates_;
  NumNormalAndInternal numObjects_;
  NumNormalAndInternal numTriples_;
  std::string indexId_;
  std::string gitShortHash_ = "git short hash not set";

  // Keeps track of the number of nonLiteral contexts in the index this is used
  // in the test retrieval of the texts. This only works reliably if the
  // wordsFile.tsv starts with contextId 1 and is continuous.
  size_t nofNonLiteralsInTextIndex_;

  TextScoringMetric textScoringMetric_;
  std::pair<float, float> bAndKParamForTextScoring_;

  // Global static pointers to the currently active index and comparator.
  // Those are used to compare LocalVocab entries with each other as well as
  // with Vocab entries.
  static inline const IndexImpl* globalSingletonIndex_ = nullptr;
  static inline const TripleComponentComparator* globalSingletonComparator_ =
      nullptr;
  /**
   * @brief Maps pattern ids to sets of predicate ids.
   */
  CompactVectorOfStrings<Id> patterns_;
  ad_utility::AllocatorWithLimit<Id> allocator_;

  // TODO: make those private and allow only const access
  // instantiations for the six permutations used in QLever.
  // They simplify the creation of permutations in the index class.
  Permutation pos_{Permutation::Enum::POS, allocator_};
  Permutation pso_{Permutation::Enum::PSO, allocator_};
  Permutation sop_{Permutation::Enum::SOP, allocator_};
  Permutation spo_{Permutation::Enum::SPO, allocator_};
  Permutation ops_{Permutation::Enum::OPS, allocator_};
  Permutation osp_{Permutation::Enum::OSP, allocator_};

  // During the index building, store the IDs of the `ql:has-pattern` predicate
  // and of `ql:default-graph` as they are required to add additional triples
  // after the creation of the vocabulary is finished.
  std::optional<Id> idOfHasPatternDuringIndexBuilding_;
  std::optional<Id> idOfInternalGraphDuringIndexBuilding_;

  // The vocabulary type that is used (only relevant during index building).
  ad_utility::VocabularyType vocabularyTypeForIndexBuilding_{
      ad_utility::VocabularyType::Enum::OnDiskCompressed};

  // BlankNodeManager, initialized during `readConfiguration`
  std::unique_ptr<ad_utility::BlankNodeManager> blankNodeManager_{nullptr};

  std::optional<DeltaTriplesManager> deltaTriples_;

 public:
  explicit IndexImpl(ad_utility::AllocatorWithLimit<Id> allocator);

  // Forbid copying.
  IndexImpl& operator=(const IndexImpl&) = delete;
  IndexImpl(const IndexImpl&) = delete;
  // Moving is currently not supported, because several of the members use
  // mutexes internally. It is also not needed.
  IndexImpl& operator=(IndexImpl&&) = delete;
  IndexImpl(IndexImpl&&) = delete;

  const auto& POS() const { return pos_; }
  auto& POS() { return pos_; }
  const auto& PSO() const { return pso_; }
  auto& PSO() { return pso_; }
  const auto& SPO() const { return spo_; }
  auto& SPO() { return spo_; }
  const auto& SOP() const { return sop_; }
  auto& SOP() { return sop_; }
  const auto& OPS() const { return ops_; }
  auto& OPS() { return ops_; }
  const auto& OSP() const { return osp_; }
  auto& OSP() { return osp_; }

  static const IndexImpl& staticGlobalSingletonIndex() {
    AD_CORRECTNESS_CHECK(globalSingletonIndex_ != nullptr);
    return *globalSingletonIndex_;
  }

  static const TripleComponentComparator& staticGlobalSingletonComparator() {
    AD_CORRECTNESS_CHECK(globalSingletonComparator_ != nullptr);
    return *globalSingletonComparator_;
  }

  void setGlobalIndexAndComparatorOnlyForTesting() const {
    globalSingletonIndex_ = this;
    globalSingletonComparator_ = &vocab_.getCaseComparator();
  }

  // For a given `Permutation::Enum` (e.g. `PSO`) return the corresponding
  // `Permutation` object by reference (`pso_`).
  Permutation& getPermutation(Permutation::Enum p);
  const Permutation& getPermutation(Permutation::Enum p) const;

  // Creates an index from a given set of input files. Will write vocabulary and
  // on-disk index data.
  // !! The index can not directly be used after this call, but has to be setup
  // by createFromOnDiskIndex after this call.
  void createFromFiles(std::vector<Index::InputFileSpecification> files);

  // Creates an index object from an on disk index that has previously been
  // constructed. Read necessary meta data into memory and opens file handles.
  void createFromOnDiskIndex(const std::string& onDiskBase,
                             bool persistUpdatesOnDisk);

  // Adds text index from on disk index that has previously been constructed.
  // Read necessary meta data into memory and opens file handles.
  void addTextFromOnDiskIndex();

  const auto& getVocab() const { return vocab_; };
  auto& getNonConstVocabForTesting() { return vocab_; }

  const auto& getTextVocab() const { return textVocab_; };

  const auto& getScoreData() const { return scoreData_; }

  ad_utility::BlankNodeManager* getBlankNodeManager() const;

  DeltaTriplesManager& deltaTriplesManager() { return deltaTriples_.value(); }
  const DeltaTriplesManager& deltaTriplesManager() const {
    return deltaTriples_.value();
  }

  // See the documentation of the `vocabularyTypeForIndexBuilding_` member for
  // details.
  void setVocabularyTypeForIndexBuilding(ad_utility::VocabularyType type) {
    vocabularyTypeForIndexBuilding_ = type;
    configurationJson_["vocabulary-type"] = type;
  }

  // --------------------------------------------------------------------------
  //  -- RETRIEVAL ---
  // --------------------------------------------------------------------------

  // --------------------------------------------------------------------------
  // RDF RETRIEVAL
  // --------------------------------------------------------------------------

  // __________________________________________________________________________
  NumNormalAndInternal numDistinctSubjects() const;

  // __________________________________________________________________________
  NumNormalAndInternal numDistinctObjects() const;

  // __________________________________________________________________________
  NumNormalAndInternal numDistinctPredicates() const;

  // __________________________________________________________________________
  NumNormalAndInternal numDistinctCol0(Permutation::Enum permutation) const;

  // ___________________________________________________________________________
  size_t getCardinality(Id id, Permutation::Enum permutation,
                        const LocatedTriplesSnapshot&) const;

  // ___________________________________________________________________________
  size_t getCardinality(
      const TripleComponent& comp, Permutation::Enum permutation,
      const LocatedTriplesSnapshot& locatedTriplesSnapshot) const;

  // ___________________________________________________________________________
  RdfsVocabulary::AccessReturnType indexToString(VocabIndex id) const;

  // ___________________________________________________________________________
  TextVocabulary::AccessReturnType indexToString(WordVocabIndex id) const;

 public:
  // ___________________________________________________________________________
  Index::Vocab::PrefixRanges prefixRanges(std::string_view prefix) const;

  const CompactVectorOfStrings<Id>& getPatterns() const;
  /**
   * @return The multiplicity of the Entities column (0) of the full
   * has-relation relation after unrolling the patterns.
   */
  double getAvgNumDistinctPredicatesPerSubject() const;

  /**
   * @return The multiplicity of the Predicates column (0) of the full
   * has-relation relation after unrolling the patterns.
   */
  double getAvgNumDistinctSubjectsPerPredicate() const;

  /**
   * @return The size of the full has-relation relation after unrolling the
   *         patterns.
   */
  size_t getNumDistinctSubjectPredicatePairs() const;

  // --------------------------------------------------------------------------
  // TEXT RETRIEVAL
  // --------------------------------------------------------------------------
  struct TextBlockMetadataAndWordInfo {
    TextBlockMetaData tbmd_;
    bool hasToBeFiltered_;
    IdRange<WordVocabIndex> idRange_;
  };

<<<<<<< HEAD
  std::string_view wordIdToString(WordIndex wordIndex) const;

  /**
   *
   * @param word: The word used to do the entity- or wordscan
   * @param textScanMode: If set to WordScan the contextLists are looked at, if
   *                      set to EntityScan the entityLists are looked at.
   * @return Sum of context list sizes or entity list sizes of all touched
   *         blocks. If 'forWord' is true and the word is not a prefix only a
   *         small number of words actually match. So the final result is much
   *         smaller. If 'forWord' is false and the word is a prefix then the
   *         final result can be a little smaller since duplicate entities are
   *         filtered out. For details see documentation of
   *         mergeTextBlockResults.
   * @note As a cost estimate the estimation is correct. Because we always have
   *       to read the complete blocks and then (if needed) filter by the
   *       actual wordId range.
   *       TODO: improve size estimate by adding a correction factor.
   */
  size_t getSizeOfTextBlocksSum(const string& word,
                                TextScanMode textScanMode) const;

  static size_t getSizeOfTextBlocksSum(
      const vector<IndexImpl::TextBlockMetadataAndWordInfo>& tbmds,
      TextScanMode textScanMode);
=======
  size_t getSizeOfTextBlockForEntities(const std::string& words) const;

  // Returns the size of the whole textblock. If the word is very long or not
  // prefixed then only a small number of words actually match. So the final
  // result is much smaller.
  // Note that as a cost estimate the estimation is correct. Because we always
  // have to read the complete block and then filter by the actually needed
  // words.
  // TODO: improve size estimate by adding a correction factor.
  size_t getSizeOfTextBlockForWord(const std::string& words) const;

  size_t getSizeEstimate(const std::string& words) const;
>>>>>>> ab83cab9

  // Returns a set of [textRecord, term] pairs where the term is contained in
  // the textRecord. The term can be either the wordOrPrefix itself or a word
  // that has wordOrPrefix as a prefix. Returned IdTable has columns:
  // textRecord, word. Sorted by textRecord.
  IdTable getWordPostingsForTerm(
      const std::string& wordOrPrefix,
      const ad_utility::AllocatorWithLimit<Id>& allocator) const;

  // Returns a set of textRecords and their corresponding entities and
  // scores. Each textRecord contains its corresponding entity and the term.
  // Returned IdTable has columns: textRecord, entity, score. Sorted by
  // textRecord.
  // NOTE: This returns a superset because it contains the whole block and
  // unfitting words are filtered out later by the join with the
  // TextIndexScanForWords operation.
  IdTable getEntityMentionsForWord(
      const std::string& term,
      const ad_utility::AllocatorWithLimit<Id>& allocator) const;

  size_t getIndexOfBestSuitedElTerm(const vector<std::string>& terms) const;

  std::string getTextExcerpt(TextRecordIndex cid) const {
    if (cid.get() >= docsDB_._size) {
      return "";
    }
    return docsDB_.getTextExcerpt(cid);
  }

  float getAverageNofEntityContexts() const {
    return textMeta_.getAverageNofEntityContexts();
  };

  void setKbName(const std::string& name);

  void setTextName(const std::string& name);

  bool& usePatterns();

  bool& loadAllPermutations();

  void setKeepTempFiles(bool keepTempFiles);

  ad_utility::MemorySize& memoryLimitIndexBuilding() {
    return memoryLimitIndexBuilding_;
  }
  const ad_utility::MemorySize& memoryLimitIndexBuilding() const {
    return memoryLimitIndexBuilding_;
  }

  ad_utility::MemorySize& parserBufferSize() { return parserBufferSize_; }
  const ad_utility::MemorySize& parserBufferSize() const {
    return parserBufferSize_;
  }

  ad_utility::MemorySize& blocksizePermutationPerColumn() {
    return blocksizePermutationPerColumn_;
  }

  void setOnDiskBase(const std::string& onDiskBase);

  void setSettingsFile(const std::string& filename);

  void setNumTriplesPerBatch(uint64_t numTriplesPerBatch) {
    numTriplesPerBatch_ = numTriplesPerBatch;
  }

  const std::string& getTextName() const { return textMeta_.getName(); }
  const std::string& getKbName() const { return pso_.getKbName(); }
  const std::string& getOnDiskBase() const { return onDiskBase_; }
  const std::string& getIndexId() const { return indexId_; }
  const std::string& getGitShortHash() const { return gitShortHash_; }

  size_t getNofTextRecords() const { return textMeta_.getNofTextRecords(); }
  size_t getNofWordPostings() const { return textMeta_.getNofWordPostings(); }
  size_t getNofEntityPostings() const {
    return textMeta_.getNofEntityPostings();
  }
  size_t getNofNonLiteralsInTextIndex() const {
    return nofNonLiteralsInTextIndex_;
  }

  bool hasAllPermutations() const { return SPO().isLoaded(); }

  // _____________________________________________________________________________
  vector<float> getMultiplicities(
      const TripleComponent& key, Permutation::Enum permutation,
      const LocatedTriplesSnapshot& locatedTriplesSnapshot) const;

  // ___________________________________________________________________
  vector<float> getMultiplicities(Permutation::Enum permutation) const;

  // _____________________________________________________________________________
  IdTable scan(const ScanSpecificationAsTripleComponent& scanSpecification,
               const Permutation::Enum& permutation,
               Permutation::ColumnIndicesRef additionalColumns,
               const ad_utility::SharedCancellationHandle& cancellationHandle,
               const LocatedTriplesSnapshot& locatedTriplesSnapshot,
               const LimitOffsetClause& limitOffset = {}) const;

  // _____________________________________________________________________________
  IdTable scan(const ScanSpecification& scanSpecification, Permutation::Enum p,
               Permutation::ColumnIndicesRef additionalColumns,
               const ad_utility::SharedCancellationHandle& cancellationHandle,
               const LocatedTriplesSnapshot& locatedTriplesSnapshot,
               const LimitOffsetClause& limitOffset = {}) const;

  // _____________________________________________________________________________
  size_t getResultSizeOfScan(
      const ScanSpecification& scanSpecification,
      const Permutation::Enum& permutation,
      const LocatedTriplesSnapshot& locatedTriplesSnapshot) const;

 protected:
  // Private member functions

  // Create Vocabulary and directly write it to disk. Create TripleVec with all
  // the triples converted to id space. This Vec can be used for creating
  // permutations. Member vocab_ will be empty after this because it is not
  // needed for index creation once the TripleVec is set up and it would be a
  // waste of RAM.
  IndexBuilderDataAsFirstPermutationSorter createIdTriplesAndVocab(
      std::shared_ptr<RdfParserBase> parser);

  // ___________________________________________________________________
  IndexBuilderDataAsExternalVector passFileForVocabulary(
      std::shared_ptr<RdfParserBase> parser, size_t linesPerPartial);

  /**
   * @brief Everything that has to be done when we have seen all the triples
   * that belong to one partial vocabulary, including Log output used inside
   * passFileForVocabulary
   *
   * @param numLines How many Lines from the KB have we already parsed (only for
   * Logging)
   * @param numFiles How many partial vocabularies have we seen before/which is
   * the index of the voc we are going to write
   * @param actualCurrentPartialSize How many triples belong to this partition
   * (including extra langfilter triples)
   * @param items Contains our unsorted vocabulary. Maps words to their local
   * ids within this vocabulary.
   */
  std::future<void> writeNextPartialVocabulary(
      size_t numLines, size_t numFiles, size_t actualCurrentPartialSize,
      std::unique_ptr<ItemMapArray> items, auto localIds,
      ad_utility::Synchronized<std::unique_ptr<TripleVec>>* globalWritePtr);

  // Return a Turtle parser that parses the given file. The parser will be
  // configured to either parse in parallel or not, and to either use the
  // CTRE-based relaxed parser or not, depending on the settings of the
  // corresponding member variables.
  std::unique_ptr<RdfParserBase> makeRdfParser(
      const std::vector<Index::InputFileSpecification>& files) const;

  template <typename Func>
  FirstPermutationSorterAndInternalTriplesAsPso convertPartialToGlobalIds(
      TripleVec& data, const vector<size_t>& actualLinesPerPartial,
      size_t linesPerPartial, Func isQLeverInternalTriple);

  // TODO<joka921> Get rid of the `numColumns` by including them into the
  // `sortedTriples` argument.
  template <typename T, typename... Callbacks>
  std::tuple<size_t, IndexMetaDataMmapDispatcher::WriteType,
             IndexMetaDataMmapDispatcher::WriteType>
  createPermutationPairImpl(size_t numColumns, const std::string& fileName1,
                            const std::string& fileName2, T&& sortedTriples,
                            Permutation::KeyOrder permutation,
                            Callbacks&&... perTripleCallbacks);

  // _______________________________________________________________________
  // Create a pair of permutations. Only works for valid pairs (PSO-POS,
  // OSP-OPS, SPO-SOP).  First creates the permutation and then exchanges the
  // multiplicities and also writes the MetaData to disk. So we end up with
  // fully functional permutations.
  //
  // TODO: The rest of this comment looks outdated.
  //
  // performUnique must be set for the first pair created using vec to enforce
  // RDF standard (no duplicate triples).
  // createPatternsAfterFirst is only valid when  the pair is SPO-SOP because
  // the SPO permutation is also needed for patterns (see usage in
  // IndexImpl::createFromFile function)

  template <typename SortedTriplesType, typename... CallbackTypes>
  [[nodiscard]] size_t createPermutationPair(
      size_t numColumns, SortedTriplesType&& sortedTriples,
      const Permutation& p1, const Permutation& p2,
      CallbackTypes&&... perTripleCallbacks);

  // wrapper for createPermutation that saves a lot of code duplications
  // Writes the permutation that is specified by argument permutation
  // performs std::unique on arg vec iff arg performUnique is true (normally
  // done for first permutation that is created using vec).
  // Will sort vec.
  // returns the MetaData (MmapBased or HmapBased) for this relation.
  // Careful: only multiplicities for first column is valid after call, need to
  // call exchangeMultiplicities as done by createPermutationPair
  // the optional is std::nullopt if vec and thus the index is empty
  template <typename T, typename... Callbacks>
  std::tuple<size_t, IndexMetaDataMmapDispatcher::WriteType,
             IndexMetaDataMmapDispatcher::WriteType>
  createPermutations(size_t numColumns, T&& sortedTriples,
                     const Permutation& p1, const Permutation& p2,
                     Callbacks&&... perTripleCallbacks);

  void openTextFileHandle();

  // Get the metadata for the block from the text index that contains the
  // `word`. Also works for prefixes that are terminated with `PREFIX_CHAR` like
  // "astro*". Returns `nullopt` if no suitable block was found because no
  // matching word is contained in the text index. Some additional information
  // is also returned that is often required by the calling functions:
  // `hasToBeFiltered_` is true iff `word` is NOT the only word in the text
  // block, and additional filtering is thus required. `idRange_` is the range
  // `[first, last]` of the `WordVocabIndex`es that correspond to the word
  // (which might also be a prefix, thus it is a range).
  std::vector<TextBlockMetadataAndWordInfo> getTextBlockMetadataForWordOrPrefix(
      const std::string& word) const;

  /**
   * @brief This method is used to combine the IdTables of multiple blocks
   * returned from a word or entity scan into one IdTable.
   * @param reader: The reader is the function used to read the blocks from disk
   * @param tbmds: The tbmds are all TextBlockMetadataAndWordInfo returned by
   *               the getTextBlockMetadaForWordOrPrefix function
   * @param allocator: The allocator is used to create the result IdTable.
   * @param textScanMode:
   *        if WordScan: The contextLists of the blocks are read and filtered
   *              given the respective wordId range. The wordId range was
   *              previously calculated and saved in the
   *              TextBlockMetadataAndWordInfo.Those filtered IdTables are then
   *              merged into one. Sorted by TextRecordIndex (contextId).
   *         if EntityScan: The entityLists of the blocks are read and NOT
   *              filtered. During the merging exact duplicate entries are
   *              removed. Duplicates can occur since the same entity in the
   *              same text record is saved to all words occurring in this text
   *              record. It is checked that no duplicates occur in one block
   *              but when combining multiple blocks they have to be accounted
   *              for.
   */
  template <typename Reader>
  requires ad_utility::InvocableWithExactReturnType<
      Reader, IdTable, const TextBlockMetaData&,
      const ad_utility::AllocatorWithLimit<Id>&, const ad_utility::File&,
      TextScoringMetric>
  IdTable mergeTextBlockResults(
      const Reader& reader,
      const std::vector<TextBlockMetadataAndWordInfo>& tbmds,
      const ad_utility::AllocatorWithLimit<Id>& allocator,
      TextScanMode textScanMode) const;

  TextBlockIndex getWordBlockId(WordIndex wordIndex) const;

  // FRIEND TESTS
  friend class IndexTest_createFromTsvTest_Test;
  friend class IndexTest_createFromOnDiskIndexTest_Test;
  friend class CreatePatternsFixture_createPatterns_Test;

  bool isLiteral(std::string_view object) const;

 public:
  LangtagAndTriple tripleToInternalRepresentation(TurtleTriple&& triple) const;

 protected:
  /**
   * @brief Throws an exception if no patterns are loaded. Should be called from
   *        within any index method that returns data requiring the patterns
   *        file.
   */
  void throwExceptionIfNoPatterns() const;

  void writeConfiguration() const;
  void readConfiguration();

  // initialize the index-build-time settings for the vocabulary
  void readIndexBuilderSettingsFromFile();

  /**
   * Delete a temporary file unless the keepTempFiles_ flag is set
   * @param path
   */
  void deleteTemporaryFile(const std::string& path);

 public:
  // Count the number of "QLever-internal" triples (predicate ql:langtag or
  // predicate starts with @) and all other triples (that were actually part of
  // the input).
  NumNormalAndInternal numTriples() const;

  using BlocksOfTriples = cppcoro::generator<IdTableStatic<0>>;

  // Functions to create the pairs of permutations during the index build. Each
  // of them takes the following arguments:
  // * `sortedInput`  The input, must be sorted by the first permutation in the
  //    function name.
  // * `nextSorter` A callback that is invoked for each row in each of the
  //    blocks in the input. Typically used to set up the sorting for the
  //    subsequent pair of permutations.

  // Create the SPO and SOP permutations. Additionally, count the number of
  // distinct actual (not internal) subjects in the input and write it to the
  // metadata. Also builds the patterns if specified.
  CPP_template(typename... NextSorter)(requires(sizeof...(NextSorter) <= 1))
      std::optional<PatternCreator::TripleSorter> createSPOAndSOP(
          size_t numColumns, BlocksOfTriples sortedTriples,
          NextSorter&&... nextSorter);
  // Create the OSP and OPS permutations. Additionally, count the number of
  // distinct objects and write it to the metadata.
  CPP_template(typename... NextSorter)(requires(
      sizeof...(NextSorter) <=
      1)) void createOSPAndOPS(size_t numColumns, BlocksOfTriples sortedTriples,
                               NextSorter&&... nextSorter);

  // Create the PSO and POS permutations. Additionally, count the number of
  // distinct predicates and the number of actual triples and write them to the
  // metadata. The meta-data JSON file for the index statistics will only be
  // written iff `doWriteConfiguration` is true. That parameter is set to
  // `false` when building the additional permutations for the internal triples.
  CPP_template(typename... NextSorter)(
      requires(sizeof...(NextSorter) <=
               1)) void createPSOAndPOSImpl(size_t numColumns,
                                            BlocksOfTriples sortedTriples,
                                            bool doWriteConfiguration,
                                            NextSorter&&... nextSorter);
  // Call `createPSOAndPOSImpl` with the given arguments and with
  // `doWriteConfiguration` set to `true` (see above).
  CPP_template(typename... NextSorter)(requires(
      sizeof...(NextSorter) <=
      1)) void createPSOAndPOS(size_t numColumns, BlocksOfTriples sortedTriples,
                               NextSorter&&... nextSorter);

  // Create the internal PSO and POS permutations from the sorted internal
  // triples. Return `(numInternalTriples, numInternalPredicates)`.
  template <typename InternalTriplePsoSorter>
  std::pair<size_t, size_t> createInternalPSOandPOS(
      InternalTriplePsoSorter&& internalTriplesPsoSorter);

  // Set up one of the permutation sorters with the appropriate memory limit.
  // The `permutationName` is used to determine the filename and must be unique
  // for each call during one index build.
  template <typename Comparator, size_t N = NumColumnsIndexBuilding>
  ExternalSorter<Comparator, N> makeSorter(
      std::string_view permutationName) const;
  // Same as the same function, but return a `unique_ptr`.
  template <typename Comparator, size_t N = NumColumnsIndexBuilding>
  std::unique_ptr<ExternalSorter<Comparator, N>> makeSorterPtr(
      std::string_view permutationName) const;
  // The common implementation of the above two functions.
  template <typename Comparator, size_t N, bool returnPtr>
  auto makeSorterImpl(std::string_view permutationName) const;

  // Aliases for the three functions above that should be consistently used.
  // They assert that the order of the permutations as communicated by the
  // function names are consistent with the aliases for the sorters, i.e. that
  // `createFirstPermutationPair` corresponds to the `FirstPermutation`.

  // The `createFirstPermutationPair` has a special implementation for the case
  // of only two permutations (where we have to build the Pxx permutations). In
  // all other cases the Sxx permutations are built first because we need the
  // patterns.
  std::optional<PatternCreator::TripleSorter> createFirstPermutationPair(
      auto&&... args) {
    static_assert(std::is_same_v<FirstPermutation, SortBySPO>);
    static_assert(std::is_same_v<SecondPermutation, SortByOSP>);
    if (loadAllPermutations()) {
      return createSPOAndSOP(AD_FWD(args)...);
    } else {
      createPSOAndPOS(AD_FWD(args)...);
      return std::nullopt;
    }
  }

  template <typename... Args>
  void createSecondPermutationPair(Args&&... args) {
    static_assert(std::is_same_v<SecondPermutation, SortByOSP>);
    return createOSPAndOPS(AD_FWD(args)...);
  }

  template <typename... Args>
  void createThirdPermutationPair(Args&&... args) {
    static_assert(std::is_same_v<ThirdPermutation, SortByPSO>);
    return createPSOAndPOS(AD_FWD(args)...);
  }

  // Build the OSP and OPS permutations from the output of the `PatternCreator`.
  // The permutations will have two additional columns: The subject pattern of
  // the subject (which is already created by the `PatternCreator`) and the
  // subject pattern of the object (which is created by this function). Return
  // these five columns sorted by PSO, to be used as an input for building the
  // PSO and POS permutations.
  template <typename InternalTripleSorter>
  std::unique_ptr<ExternalSorter<SortByPSO, NumColumnsIndexBuilding + 2>>
  buildOspWithPatterns(PatternCreator::TripleSorter sortersFromPatternCreator,
                       InternalTripleSorter& internalTripleSorter);

  // During the index, building add the number of internal triples and internal
  // predicates to the configuration. Note: the number of internal objects and
  // subjects will always remain zero, because we have no cheap way of computing
  // them.
  void addInternalStatisticsToConfiguration(size_t numTriplesInternal,
                                            size_t numPredicatesInternal);

  // Update `InputFileSpecification` based on `parallelParsingSpecifiedViaJson`
  // and write a summary to the log.
  static void updateInputFileSpecificationsAndLog(
      std::vector<Index::InputFileSpecification>& spec,
      std::optional<bool> parallelParsingSpecifiedViaJson);

  void storeTextScoringParamsInConfiguration(TextScoringMetric scoringMetric,
                                             float b, float k);
};

#endif  // QLEVER_SRC_INDEX_INDEXIMPL_H<|MERGE_RESOLUTION|>--- conflicted
+++ resolved
@@ -353,7 +353,6 @@
     IdRange<WordVocabIndex> idRange_;
   };
 
-<<<<<<< HEAD
   std::string_view wordIdToString(WordIndex wordIndex) const;
 
   /**
@@ -373,26 +372,12 @@
    *       actual wordId range.
    *       TODO: improve size estimate by adding a correction factor.
    */
-  size_t getSizeOfTextBlocksSum(const string& word,
+  size_t getSizeOfTextBlocksSum(const std::string& word,
                                 TextScanMode textScanMode) const;
 
   static size_t getSizeOfTextBlocksSum(
       const vector<IndexImpl::TextBlockMetadataAndWordInfo>& tbmds,
       TextScanMode textScanMode);
-=======
-  size_t getSizeOfTextBlockForEntities(const std::string& words) const;
-
-  // Returns the size of the whole textblock. If the word is very long or not
-  // prefixed then only a small number of words actually match. So the final
-  // result is much smaller.
-  // Note that as a cost estimate the estimation is correct. Because we always
-  // have to read the complete block and then filter by the actually needed
-  // words.
-  // TODO: improve size estimate by adding a correction factor.
-  size_t getSizeOfTextBlockForWord(const std::string& words) const;
-
-  size_t getSizeEstimate(const std::string& words) const;
->>>>>>> ab83cab9
 
   // Returns a set of [textRecord, term] pairs where the term is contained in
   // the textRecord. The term can be either the wordOrPrefix itself or a word
