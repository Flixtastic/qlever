--- conflicted
+++ resolved
@@ -1535,13 +1535,7 @@
   addRow(kg, "5", multiLinestring);
   addRow(kg, "6", multiPolygon);
 
-<<<<<<< HEAD
-  auto qec = ad_utility::testing::getQec(kg, true, true, false, 16_MB, false,
-                                         true, false, false, std::nullopt,
-                                         std::nullopt, 10_kB);
-=======
   auto qec = buildQec(kg);
->>>>>>> 95e6371b
   return qec;
 }
 
