//  Copyright 2023, University of Freiburg,
//                  Chair of Algorithms and Data Structures.
//  Author: Nick Göckel <nick.goeckel@students.uni-freiburg.de>

#include <gmock/gmock.h>
#include <gtest/gtest.h>

#include <boost/iostreams/filter/zlib.hpp>

#include "../WordsAndDocsFileLineCreator.h"
#include "../printers/VariablePrinters.h"
#include "../util/GTestHelpers.h"
#include "../util/IdTableHelpers.h"
#include "../util/IndexTestHelpers.h"
#include "../util/OperationTestHelpers.h"
#include "./TextIndexScanTestHelpers.h"
#include "engine/IndexScan.h"
#include "engine/TextIndexScanForWord.h"
#include "parser/ParsedQuery.h"

using namespace ad_utility::testing;
using ad_utility::source_location;
namespace h = textIndexScanTestHelpers;

namespace {

std::string kg =
    "<a> <p> \"he failed the test\" . <a> <p> \"testing can help\" . <a> <p> "
    "\"some other sentence\" . <b> <p> \"the test on friday was really hard\" "
    ". <b> <x2> <x> . <b> <x2> <xb2> . <Astronomer> <is-a> <job> .";

std::string wordsFileContent =
    createWordsFileLineAsString("astronomer", false, 1, 1) +
    createWordsFileLineAsString("<Astronomer>", true, 1, 0) +
    createWordsFileLineAsString("scientist", false, 1, 1) +
    createWordsFileLineAsString("field", false, 1, 1) +
    createWordsFileLineAsString("astronomy", false, 1, 1) +
    createWordsFileLineAsString("astronomer", false, 2, 0) +
    createWordsFileLineAsString("<Astronomer>", true, 2, 0) +
    createWordsFileLineAsString(":s:firstsentence", false, 2, 0) +
    createWordsFileLineAsString("scientist", false, 2, 0) +
    createWordsFileLineAsString("field", false, 2, 0) +
    createWordsFileLineAsString("astronomy", false, 2, 0) +
    createWordsFileLineAsString("astronomy", false, 3, 1) +
    createWordsFileLineAsString("concentrates", false, 3, 1) +
    createWordsFileLineAsString("studies", false, 3, 1) +
    createWordsFileLineAsString("specific", false, 3, 1) +
    createWordsFileLineAsString("question", false, 3, 1) +
    createWordsFileLineAsString("outside", false, 3, 1) +
    createWordsFileLineAsString("scope", false, 3, 1) +
    createWordsFileLineAsString("earth", false, 3, 1) +
    createWordsFileLineAsString("astronomy", false, 4, 1) +
    createWordsFileLineAsString("concentrates", false, 4, 1) +
    createWordsFileLineAsString("studies", false, 4, 1) +
    createWordsFileLineAsString("field", false, 4, 1) +
    createWordsFileLineAsString("outside", false, 4, 1) +
    createWordsFileLineAsString("scope", false, 4, 1) +
    createWordsFileLineAsString("earth", false, 4, 1) +
    createWordsFileLineAsString("tester", false, 5, 1) +
    createWordsFileLineAsString("rockets", false, 5, 1) +
    createWordsFileLineAsString("astronomer", false, 5, 1) +
    createWordsFileLineAsString("<Astronomer>", true, 5, 0) +
    createWordsFileLineAsString("although", false, 5, 1) +
    createWordsFileLineAsString("astronomer", false, 6, 0) +
    createWordsFileLineAsString("<Astronomer>", true, 6, 0) +
    createWordsFileLineAsString("although", false, 6, 0) +
    createWordsFileLineAsString("<Astronomer>", true, 6, 0) +
    createWordsFileLineAsString("space", false, 6, 1) +
    createWordsFileLineAsString("<Astronomer>", true, 7, 0) +
    createWordsFileLineAsString("space", false, 7, 0) +
    createWordsFileLineAsString("earth", false, 7, 1);

std::string firstDocText =
    "An astronomer is a scientist in the field of "
    "astronomy who concentrates their studies on a "
    "specific question or field outside of the scope of "
    "Earth.";

std::string secondDocText =
    "The Tester of the rockets can be an astronomer "
    "too although they might not be in space but on "
    "earth.";

std::string docsFileContent = createDocsFileLineAsString(4, firstDocText) +
                              createDocsFileLineAsString(7, secondDocText);

<<<<<<< HEAD
=======
std::pair<std::string, std::string> contentsOfWordsFileAndDocsFile = {
    wordsFileContent, docsFileContent};

// Return a `QueryExecutionContext` from the turtle `kg` (see above) that has a
// text index that contains the literals from the `kg` as well as the
// `contentsOfWordsFileAndDocsFile` (also above). The metrics used for the text
// scores can be specified.
auto getQecWithTextIndex(
    std::optional<TextScoringMetric> textScoring = std::nullopt) {
  using namespace ad_utility::testing;
  TestIndexConfig config{kg};
  config.createTextIndex = true;
  config.contentsOfWordsFileAndDocsfile = contentsOfWordsFileAndDocsFile;
  if (textScoring.has_value()) {
    config.scoringMetric = textScoring;
  }
  return getQec(std::move(config));
}

>>>>>>> 95e6371b
TEST(TextIndexScanForWord, TextScoringMetric) {
  using enum TextScoringMetric;
  ASSERT_EQ(getTextScoringMetricAsString(EXPLICIT), "explicit");
  ASSERT_EQ(getTextScoringMetricAsString(TFIDF), "tf-idf");
  ASSERT_EQ(getTextScoringMetricAsString(BM25), "bm25");
  ASSERT_EQ(getTextScoringMetricAsString(static_cast<TextScoringMetric>(999)),
            "explicit");

  ASSERT_EQ(getTextScoringMetricFromString("explicit"), EXPLICIT);
  ASSERT_EQ(getTextScoringMetricFromString("tf-idf"), TFIDF);
  ASSERT_EQ(getTextScoringMetricFromString("bm25"), BM25);
  AD_EXPECT_THROW_WITH_MESSAGE_AND_TYPE(
      getTextScoringMetricFromString("fail"),
      ::testing::StrEq(R"(Faulty text scoring metric given: "fail".)"),
      std::runtime_error);
}  // namespace

TEST(TextIndexScanForWord, WordScanPrefix) {
<<<<<<< HEAD
  auto qec = getQec(kg, true, true, true, 16_B, true, true, false, false,
                    wordsFileContent, docsFileContent);
=======
  auto qec = getQecWithTextIndex();
>>>>>>> 95e6371b

  TextIndexScanForWord s1{qec, Variable{"?text1"}, "test*"};
  TextIndexScanForWord s2{qec, Variable{"?text2"}, "test*"};

  // Test if size calculations are right
  ASSERT_EQ(s1.getResultWidth(), 3);

  auto result = s1.computeResultOnlyForTesting();
  ASSERT_EQ(result.idTable().numColumns(), 3);
  ASSERT_EQ(result.idTable().size(), 4);
  s2.getExternallyVisibleVariableColumns();

  // Test if all columns are there and correct
  using enum ColumnIndexAndTypeInfo::UndefStatus;
  VariableToColumnMap expectedVariables{
      {Variable{"?text2"}, {0, AlwaysDefined}},
      {Variable{"?ql_matchingword_text2_test"}, {1, AlwaysDefined}},
      {Variable{"?ql_score_prefix_text2_test"}, {2, AlwaysDefined}}};
  EXPECT_THAT(s2.getExternallyVisibleVariableColumns(),
              ::testing::UnorderedElementsAreArray(expectedVariables));

  // Tests if the correct texts are retrieved from a mix of non literal and
  // literal texts
  ASSERT_EQ(h::combineToString(secondDocText, "tester"),
            h::combineToString(h::getTextRecordFromResultTable(qec, result, 0),
                               h::getWordFromResultTable(qec, result, 0)));

  ASSERT_EQ(h::combineToString("\"he failed the test\"", "test"),
            h::combineToString(h::getTextRecordFromResultTable(qec, result, 1),
                               h::getWordFromResultTable(qec, result, 1)));
  ASSERT_EQ(h::combineToString("\"testing can help\"", "testing"),
            h::combineToString(h::getTextRecordFromResultTable(qec, result, 2),
                               h::getWordFromResultTable(qec, result, 2)));
  ASSERT_EQ(
      h::combineToString("\"the test on friday was really hard\"", "test"),
      h::combineToString(h::getTextRecordFromResultTable(qec, result, 3),
                         h::getWordFromResultTable(qec, result, 3)));

  // Tests if the correct texts are retrieved from the non literal texts
  TextIndexScanForWord t1{qec, Variable{"?t1"}, "astronom*"};
  auto tresult = t1.computeResultOnlyForTesting();
  ASSERT_EQ(TextRecordIndex::make(1),
            h::getTextRecordIdFromResultTable(qec, tresult, 0));
  ASSERT_EQ(firstDocText, h::getTextRecordFromResultTable(qec, tresult, 0));
  ASSERT_EQ(TextRecordIndex::make(1),
            h::getTextRecordIdFromResultTable(qec, tresult, 1));
  ASSERT_EQ(firstDocText, h::getTextRecordFromResultTable(qec, tresult, 1));
  ASSERT_EQ(TextRecordIndex::make(2),
            h::getTextRecordIdFromResultTable(qec, tresult, 2));
  ASSERT_EQ(firstDocText, h::getTextRecordFromResultTable(qec, tresult, 2));
  ASSERT_EQ(TextRecordIndex::make(2),
            h::getTextRecordIdFromResultTable(qec, tresult, 3));
  ASSERT_EQ(firstDocText, h::getTextRecordFromResultTable(qec, tresult, 3));
  ASSERT_EQ(TextRecordIndex::make(3),
            h::getTextRecordIdFromResultTable(qec, tresult, 4));
  ASSERT_EQ(firstDocText, h::getTextRecordFromResultTable(qec, tresult, 4));
  ASSERT_EQ(TextRecordIndex::make(4),
            h::getTextRecordIdFromResultTable(qec, tresult, 5));
  ASSERT_EQ(firstDocText, h::getTextRecordFromResultTable(qec, tresult, 5));
  ASSERT_EQ(TextRecordIndex::make(5),
            h::getTextRecordIdFromResultTable(qec, tresult, 6));
  ASSERT_EQ(secondDocText, h::getTextRecordFromResultTable(qec, tresult, 6));
  ASSERT_EQ(TextRecordIndex::make(6),
            h::getTextRecordIdFromResultTable(qec, tresult, 7));
  ASSERT_EQ(secondDocText, h::getTextRecordFromResultTable(qec, tresult, 7));

  // Tests if correct words are deducted from prefix
  ASSERT_EQ("astronomer", h::getWordFromResultTable(qec, tresult, 0));
  ASSERT_EQ("astronomy", h::getWordFromResultTable(qec, tresult, 1));
  ASSERT_EQ("astronomer", h::getWordFromResultTable(qec, tresult, 2));
  ASSERT_EQ("astronomy", h::getWordFromResultTable(qec, tresult, 3));
  ASSERT_EQ("astronomy", h::getWordFromResultTable(qec, tresult, 4));
  ASSERT_EQ("astronomy", h::getWordFromResultTable(qec, tresult, 5));
  ASSERT_EQ("astronomer", h::getWordFromResultTable(qec, tresult, 6));
  ASSERT_EQ("astronomer", h::getWordFromResultTable(qec, tresult, 7));

  // Tests if the correct scores are retrieved from the non literal texts for
  // Explicit scores
<<<<<<< HEAD
  qec = getQec(kg, true, true, true, 16_B, true, true, false, false,
               wordsFileContent, docsFileContent, 1_kB,
               TextScoringMetric::EXPLICIT);
=======
  qec = getQecWithTextIndex(TextScoringMetric::EXPLICIT);
>>>>>>> 95e6371b

  TextIndexScanForWord score1{qec, Variable{"?t1"}, "astronom*"};
  auto scoreResultCount = score1.computeResultOnlyForTesting();
  ASSERT_EQ(1, h::getScoreFromResultTable(qec, scoreResultCount, 0, true));
  ASSERT_EQ(1, h::getScoreFromResultTable(qec, scoreResultCount, 1, true));
  ASSERT_EQ(0, h::getScoreFromResultTable(qec, scoreResultCount, 2, true));
  ASSERT_EQ(0, h::getScoreFromResultTable(qec, scoreResultCount, 3, true));
  ASSERT_EQ(1, h::getScoreFromResultTable(qec, scoreResultCount, 4, true));
  ASSERT_EQ(1, h::getScoreFromResultTable(qec, scoreResultCount, 5, true));
  ASSERT_EQ(1, h::getScoreFromResultTable(qec, scoreResultCount, 6, true));
  ASSERT_EQ(0, h::getScoreFromResultTable(qec, scoreResultCount, 7, true));

  // Tests if the correct scores are retrieved from the non-literal texts for
  // TFIDF
<<<<<<< HEAD
  qec =
      getQec(kg, true, true, true, 16_B, true, true, false, false,
             wordsFileContent, docsFileContent, 1_kB, TextScoringMetric::TFIDF);
=======
  qec = getQecWithTextIndex(TextScoringMetric::TFIDF);
>>>>>>> 95e6371b
  TextIndexScanForWord score2{qec, Variable{"?t1"}, "astronom*"};
  auto scoreResultTFIDF = score2.computeResultOnlyForTesting();
  float tfidfWord1Doc4 = h::calculateTFIDFFromParameters(1, 2, 6);
  float tfidfWord1Doc7 = h::calculateTFIDFFromParameters(1, 2, 6);
  float tfidfWord2Doc4 = h::calculateTFIDFFromParameters(1, 1, 6);
  ASSERT_EQ(tfidfWord1Doc4,
            h::getScoreFromResultTable(qec, scoreResultTFIDF, 0, true, false));
  ASSERT_EQ(tfidfWord2Doc4,
            h::getScoreFromResultTable(qec, scoreResultTFIDF, 1, true, false));
  ASSERT_EQ(tfidfWord1Doc4,
            h::getScoreFromResultTable(qec, scoreResultTFIDF, 2, true, false));
  ASSERT_EQ(tfidfWord2Doc4,
            h::getScoreFromResultTable(qec, scoreResultTFIDF, 3, true, false));
  ASSERT_EQ(tfidfWord2Doc4,
            h::getScoreFromResultTable(qec, scoreResultTFIDF, 4, true, false));
  ASSERT_EQ(tfidfWord2Doc4,
            h::getScoreFromResultTable(qec, scoreResultTFIDF, 5, true, false));
  ASSERT_EQ(tfidfWord1Doc7,
            h::getScoreFromResultTable(qec, scoreResultTFIDF, 6, true, false));
  ASSERT_EQ(tfidfWord1Doc7,
            h::getScoreFromResultTable(qec, scoreResultTFIDF, 7, true, false));

  // Tests if the correct scores are retrieved from the non literal texts for
  // BM25
<<<<<<< HEAD
  qec =
      getQec(kg, true, true, true, 16_B, true, true, false, false,
             wordsFileContent, docsFileContent, 1_kB, TextScoringMetric::BM25);
=======
  qec = getQecWithTextIndex(TextScoringMetric::BM25);
>>>>>>> 95e6371b
  TextIndexScanForWord score3{qec, Variable{"?t1"}, "astronom*"};
  auto scoreResultBM25 = score3.computeResultOnlyForTesting();
  float bm25Word1Doc4 =
      h::calculateBM25FromParameters(1, 2, 6, 7, 15, 0.75, 1.75);
  float bm25Word1Doc7 =
      h::calculateBM25FromParameters(1, 2, 6, 7, 10, 0.75, 1.75);
  float bm25Word2Doc4 =
      h::calculateBM25FromParameters(1, 1, 6, 7, 15, 0.75, 1.75);
  ASSERT_EQ(bm25Word1Doc4,
            h::getScoreFromResultTable(qec, scoreResultBM25, 0, true, false));
  ASSERT_EQ(bm25Word2Doc4,
            h::getScoreFromResultTable(qec, scoreResultBM25, 1, true, false));
  ASSERT_EQ(bm25Word1Doc4,
            h::getScoreFromResultTable(qec, scoreResultBM25, 2, true, false));
  ASSERT_EQ(bm25Word2Doc4,
            h::getScoreFromResultTable(qec, scoreResultBM25, 3, true, false));
  ASSERT_EQ(bm25Word2Doc4,
            h::getScoreFromResultTable(qec, scoreResultBM25, 4, true, false));
  ASSERT_EQ(bm25Word2Doc4,
            h::getScoreFromResultTable(qec, scoreResultBM25, 5, true, false));
  ASSERT_EQ(bm25Word1Doc7,
            h::getScoreFromResultTable(qec, scoreResultBM25, 6, true, false));
  ASSERT_EQ(bm25Word1Doc7,
            h::getScoreFromResultTable(qec, scoreResultBM25, 7, true, false));
}

TEST(TextIndexScanForWord, WordScanBasic) {
<<<<<<< HEAD
  auto qec = getQec(kg, true, true, true, 16_B, true, true, false, false,
                    wordsFileContent, docsFileContent);
=======
  auto qec = getQecWithTextIndex();
>>>>>>> 95e6371b

  TextIndexScanForWord s1{qec, Variable{"?text1"}, "test"};

  ASSERT_EQ(s1.getResultWidth(), 2);

  auto result = s1.computeResultOnlyForTesting();
  ASSERT_EQ(result.idTable().numColumns(), 2);
  ASSERT_EQ(result.idTable().size(), 2);

  ASSERT_EQ("\"he failed the test\"",
            h::getTextRecordFromResultTable(qec, result, 0));
  ASSERT_EQ("\"the test on friday was really hard\"",
            h::getTextRecordFromResultTable(qec, result, 1));

  TextIndexScanForWord s2{qec, Variable{"?text1"}, "testing"};

  ASSERT_EQ(s2.getResultWidth(), 2);

  result = s2.computeResultOnlyForTesting();
  ASSERT_EQ(result.idTable().numColumns(), 2);
  ASSERT_EQ(result.idTable().size(), 1);

  ASSERT_EQ("\"testing can help\"",
            h::getTextRecordFromResultTable(qec, result, 0));

  TextIndexScanForWord s3{qec, Variable{"?text1"}, "tester"};

  ASSERT_EQ(s3.getResultWidth(), 2);

  result = s3.computeResultOnlyForTesting();
  ASSERT_EQ(result.idTable().numColumns(), 2);
  ASSERT_EQ(result.idTable().size(), 1);

  ASSERT_EQ(secondDocText, h::getTextRecordFromResultTable(qec, result, 0));
}

TEST(TextIndexScanForWord, DocsfileIndexBuilding) {
  auto qec = getQec(kg, true, true, true, 16_B, true, true, true, false,
                    wordsFileContent, docsFileContent);

  TextIndexScanForWord s1{qec, Variable{"?text1"}, "tester"};

  ASSERT_EQ(s1.getResultWidth(), 2);

  auto result = s1.computeResultOnlyForTesting();
  ASSERT_EQ(result.idTable().numColumns(), 2);
  ASSERT_EQ(result.idTable().size(), 1);

  ASSERT_EQ(secondDocText, h::getTextRecordFromResultTable(qec, result, 0));

  TextIndexScanForWord s2{qec, Variable{"?text1"}, "test*"};

  ASSERT_EQ(s2.getResultWidth(), 3);

  result = s2.computeResultOnlyForTesting();
  ASSERT_EQ(result.idTable().numColumns(), 3);
  ASSERT_EQ(result.idTable().size(), 4);

  ASSERT_EQ(h::combineToString(secondDocText, "tester"),
            h::combineToString(h::getTextRecordFromResultTable(qec, result, 0),
                               h::getWordFromResultTable(qec, result, 0)));

  ASSERT_EQ(h::combineToString("\"he failed the test\"", "test"),
            h::combineToString(h::getTextRecordFromResultTable(qec, result, 1),
                               h::getWordFromResultTable(qec, result, 1)));
  ASSERT_EQ(h::combineToString("\"testing can help\"", "testing"),
            h::combineToString(h::getTextRecordFromResultTable(qec, result, 2),
                               h::getWordFromResultTable(qec, result, 2)));
  ASSERT_EQ(
      h::combineToString("\"the test on friday was really hard\"", "test"),
      h::combineToString(h::getTextRecordFromResultTable(qec, result, 3),
                         h::getWordFromResultTable(qec, result, 3)));
}

TEST(TextIndexScanForWord, CacheKey) {
<<<<<<< HEAD
  auto qec = getQec(kg, true, true, true, 16_B, true, true, false, false,
                    wordsFileContent, docsFileContent);
=======
  auto qec = getQecWithTextIndex();
>>>>>>> 95e6371b

  TextIndexScanForWord s1{qec, Variable{"?text1"}, "test*"};
  TextIndexScanForWord s2{qec, Variable{"?text2"}, "test*"};
  // Different text variables, same word (both with prefix)
  ASSERT_EQ(s1.getCacheKeyImpl(), s2.getCacheKeyImpl());

  TextIndexScanForWord s3{qec, Variable{"?text1"}, "test"};
  // Same text variable, different words (one with, one without prefix)
  ASSERT_NE(s1.getCacheKeyImpl(), s3.getCacheKeyImpl());

  TextIndexScanForWord s4{qec, Variable{"?text1"}, "tests"};
  // Same text variable, different words (both without prefix)
  ASSERT_NE(s3.getCacheKeyImpl(), s4.getCacheKeyImpl());

  TextIndexScanForWord s5{qec, Variable{"?text2"}, "tests"};
  // Different text variables, different words (both without prefix)
  ASSERT_NE(s3.getCacheKeyImpl(), s5.getCacheKeyImpl());
  // Different text variables, same words (both without prefix)
  ASSERT_EQ(s4.getCacheKeyImpl(), s5.getCacheKeyImpl());
}

TEST(TextIndexScanForWord, KnownEmpty) {
<<<<<<< HEAD
  auto qec = getQec(kg, true, true, true, 16_B, true, true, false, false,
                    wordsFileContent, docsFileContent);
=======
  auto qec = getQecWithTextIndex();
>>>>>>> 95e6371b

  TextIndexScanForWord s1{qec, Variable{"?text1"}, "nonExistentWord*"};
  ASSERT_TRUE(s1.knownEmptyResult());

  TextIndexScanForWord s2{qec, Variable{"?text1"}, "nonExistentWord"};
  ASSERT_TRUE(s2.knownEmptyResult());

  TextIndexScanForWord s3{qec, Variable{"?text1"}, "test"};
  ASSERT_TRUE(!s3.knownEmptyResult());

  TextIndexScanForWord s4{qec, Variable{"?text1"}, "test*"};
  ASSERT_TRUE(!s4.knownEmptyResult());

  TextIndexScanForWord s5{qec, Variable{"?text1"}, "testing"};
  ASSERT_TRUE(!s5.knownEmptyResult());
}

// _____________________________________________________________________________
TEST(TextIndexScanForWord, clone) {
  auto qec = getQec();

  TextIndexScanForWord scan{qec, Variable{"?text1"}, "nonExistentWord*"};

  auto clone = scan.clone();
  ASSERT_TRUE(clone);
  EXPECT_THAT(scan, IsDeepCopy(*clone));
  EXPECT_EQ(clone->getDescriptor(), scan.getDescriptor());
}
}  // namespace<|MERGE_RESOLUTION|>--- conflicted
+++ resolved
@@ -84,28 +84,27 @@
 std::string docsFileContent = createDocsFileLineAsString(4, firstDocText) +
                               createDocsFileLineAsString(7, secondDocText);
 
-<<<<<<< HEAD
-=======
-std::pair<std::string, std::string> contentsOfWordsFileAndDocsFile = {
-    wordsFileContent, docsFileContent};
-
 // Return a `QueryExecutionContext` from the turtle `kg` (see above) that has a
 // text index that contains the literals from the `kg` as well as the
-// `contentsOfWordsFileAndDocsFile` (also above). The metrics used for the text
-// scores can be specified.
+// `wordsFileContant` and 'docsFileContent (also above). The metrics used for
+// the text scores can be specified. It can also be specified to build the text
+// index using the docsFile and to only add entities from wordsFile.
 auto getQecWithTextIndex(
-    std::optional<TextScoringMetric> textScoring = std::nullopt) {
+    std::optional<TextScoringMetric> textScoring = std::nullopt,
+    bool useDocsFileForVocab = false, bool addEntitiesFromWordsFile = false) {
   using namespace ad_utility::testing;
   TestIndexConfig config{kg};
   config.createTextIndex = true;
-  config.contentsOfWordsFileAndDocsfile = contentsOfWordsFileAndDocsFile;
+  config.contentsOfWordsFile = wordsFileContent;
+  config.contentsOfDocsFile = docsFileContent;
+  config.useDocsFileForVocab = useDocsFileForVocab;
+  config.addEntitiesFromWordsFile = addEntitiesFromWordsFile;
   if (textScoring.has_value()) {
     config.scoringMetric = textScoring;
   }
   return getQec(std::move(config));
 }
 
->>>>>>> 95e6371b
 TEST(TextIndexScanForWord, TextScoringMetric) {
   using enum TextScoringMetric;
   ASSERT_EQ(getTextScoringMetricAsString(EXPLICIT), "explicit");
@@ -124,12 +123,7 @@
 }  // namespace
 
 TEST(TextIndexScanForWord, WordScanPrefix) {
-<<<<<<< HEAD
-  auto qec = getQec(kg, true, true, true, 16_B, true, true, false, false,
-                    wordsFileContent, docsFileContent);
-=======
   auto qec = getQecWithTextIndex();
->>>>>>> 95e6371b
 
   TextIndexScanForWord s1{qec, Variable{"?text1"}, "test*"};
   TextIndexScanForWord s2{qec, Variable{"?text2"}, "test*"};
@@ -208,13 +202,7 @@
 
   // Tests if the correct scores are retrieved from the non literal texts for
   // Explicit scores
-<<<<<<< HEAD
-  qec = getQec(kg, true, true, true, 16_B, true, true, false, false,
-               wordsFileContent, docsFileContent, 1_kB,
-               TextScoringMetric::EXPLICIT);
-=======
   qec = getQecWithTextIndex(TextScoringMetric::EXPLICIT);
->>>>>>> 95e6371b
 
   TextIndexScanForWord score1{qec, Variable{"?t1"}, "astronom*"};
   auto scoreResultCount = score1.computeResultOnlyForTesting();
@@ -229,13 +217,7 @@
 
   // Tests if the correct scores are retrieved from the non-literal texts for
   // TFIDF
-<<<<<<< HEAD
-  qec =
-      getQec(kg, true, true, true, 16_B, true, true, false, false,
-             wordsFileContent, docsFileContent, 1_kB, TextScoringMetric::TFIDF);
-=======
   qec = getQecWithTextIndex(TextScoringMetric::TFIDF);
->>>>>>> 95e6371b
   TextIndexScanForWord score2{qec, Variable{"?t1"}, "astronom*"};
   auto scoreResultTFIDF = score2.computeResultOnlyForTesting();
   float tfidfWord1Doc4 = h::calculateTFIDFFromParameters(1, 2, 6);
@@ -260,13 +242,7 @@
 
   // Tests if the correct scores are retrieved from the non literal texts for
   // BM25
-<<<<<<< HEAD
-  qec =
-      getQec(kg, true, true, true, 16_B, true, true, false, false,
-             wordsFileContent, docsFileContent, 1_kB, TextScoringMetric::BM25);
-=======
   qec = getQecWithTextIndex(TextScoringMetric::BM25);
->>>>>>> 95e6371b
   TextIndexScanForWord score3{qec, Variable{"?t1"}, "astronom*"};
   auto scoreResultBM25 = score3.computeResultOnlyForTesting();
   float bm25Word1Doc4 =
@@ -294,12 +270,7 @@
 }
 
 TEST(TextIndexScanForWord, WordScanBasic) {
-<<<<<<< HEAD
-  auto qec = getQec(kg, true, true, true, 16_B, true, true, false, false,
-                    wordsFileContent, docsFileContent);
-=======
   auto qec = getQecWithTextIndex();
->>>>>>> 95e6371b
 
   TextIndexScanForWord s1{qec, Variable{"?text1"}, "test"};
 
@@ -337,8 +308,7 @@
 }
 
 TEST(TextIndexScanForWord, DocsfileIndexBuilding) {
-  auto qec = getQec(kg, true, true, true, 16_B, true, true, true, false,
-                    wordsFileContent, docsFileContent);
+  auto qec = getQecWithTextIndex(std::nullopt, true, false);
 
   TextIndexScanForWord s1{qec, Variable{"?text1"}, "tester"};
 
@@ -375,12 +345,7 @@
 }
 
 TEST(TextIndexScanForWord, CacheKey) {
-<<<<<<< HEAD
-  auto qec = getQec(kg, true, true, true, 16_B, true, true, false, false,
-                    wordsFileContent, docsFileContent);
-=======
   auto qec = getQecWithTextIndex();
->>>>>>> 95e6371b
 
   TextIndexScanForWord s1{qec, Variable{"?text1"}, "test*"};
   TextIndexScanForWord s2{qec, Variable{"?text2"}, "test*"};
@@ -403,12 +368,7 @@
 }
 
 TEST(TextIndexScanForWord, KnownEmpty) {
-<<<<<<< HEAD
-  auto qec = getQec(kg, true, true, true, 16_B, true, true, false, false,
-                    wordsFileContent, docsFileContent);
-=======
   auto qec = getQecWithTextIndex();
->>>>>>> 95e6371b
 
   TextIndexScanForWord s1{qec, Variable{"?text1"}, "nonExistentWord*"};
   ASSERT_TRUE(s1.knownEmptyResult());
