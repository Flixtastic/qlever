//  Copyright 2023, University of Freiburg,
//                  Chair of Algorithms and Data Structures.
//  Author: Johannes Kalmbach <kalmbach@cs.uni-freiburg.de>

#include "IndexTestHelpers.h"

#include "./GTestHelpers.h"
#include "./TripleComponentTestHelpers.h"
#include "global/SpecialIds.h"
#include "index/IndexImpl.h"
#include "util/ProgressBar.h"

namespace ad_utility::testing {

// ______________________________________________________________
Index makeIndexWithTestSettings(ad_utility::MemorySize parserBufferSize) {
  Index index{ad_utility::makeUnlimitedAllocator<Id>()};
  index.setNumTriplesPerBatch(2);
  EXTERNAL_ID_TABLE_SORTER_IGNORE_MEMORY_LIMIT_FOR_TESTING = true;
  // Decrease various default batch sizes such that there are multiple batches
  // also for the very small test indices (important for test coverage).
  BUFFER_SIZE_PARTIAL_TO_GLOBAL_ID_MAPPINGS = 10;
  BATCH_SIZE_VOCABULARY_MERGE = 2;
  DEFAULT_PROGRESS_BAR_BATCH_SIZE = 2;
  index.memoryLimitIndexBuilding() = 50_MB;
  index.parserBufferSize() =
      parserBufferSize;  // Note that the default value remains unchanged, but
                         // some tests (i.e. polygon testing in Spatial Joins)
                         // require a larger buffer size
  return index;
}

std::vector<std::string> getAllIndexFilenames(
    const std::string& indexBasename) {
  return {indexBasename + ".ttl",
          indexBasename + ".index.pos",
          indexBasename + ".index.pos.meta",
          indexBasename + ".index.pso",
          indexBasename + ".index.pso.meta",
          indexBasename + ".index.sop",
          indexBasename + ".index.sop.meta",
          indexBasename + ".index.spo",
          indexBasename + ".index.spo.meta",
          indexBasename + ".index.ops",
          indexBasename + ".index.ops.meta",
          indexBasename + ".index.osp",
          indexBasename + ".index.osp.meta",
          indexBasename + ".index.patterns",
          indexBasename + ".meta-data.json",
          indexBasename + ".prefixes",
          indexBasename + ".vocabulary.internal",
          indexBasename + ".vocabulary.external",
          indexBasename + ".vocabulary.external.offsets",
          indexBasename + ".wordsfile",
          indexBasename + ".docsfile",
          indexBasename + ".text.index",
          indexBasename + ".text.vocabulary",
          indexBasename + ".text.docsDB"};
}

namespace {
// Check that the patterns as stored in the `ql:has-pattern` relation in the PSO
// and POS permutations have exactly the same contents as the patterns that are
// folded into the permutations as additional columns.
void checkConsistencyBetweenPatternPredicateAndAdditionalColumn(
    const Index& index) {
  const DeltaTriplesManager& deltaTriplesManager{index.deltaTriplesManager()};
  auto sharedLocatedTriplesSnapshot = deltaTriplesManager.getCurrentSnapshot();
  const auto& locatedTriplesSnapshot = *sharedLocatedTriplesSnapshot;
  static constexpr size_t col0IdTag = 43;
  auto cancellationDummy = std::make_shared<ad_utility::CancellationHandle<>>();
  auto iriOfHasPattern =
      TripleComponent::Iri::fromIriref(HAS_PATTERN_PREDICATE);
  auto checkSingleElement = [&cancellationDummy, &iriOfHasPattern,
                             &locatedTriplesSnapshot](
                                const Index& index, size_t patternIdx, Id id) {
    auto scanResultHasPattern = index.scan(
        ScanSpecificationAsTripleComponent{iriOfHasPattern, id, std::nullopt},
        Permutation::Enum::PSO, {}, cancellationDummy, locatedTriplesSnapshot);
    // Each ID has at most one pattern, it can have none if it doesn't
    // appear as a subject in the knowledge graph.
    AD_CORRECTNESS_CHECK(scanResultHasPattern.numRows() <= 1);
    if (scanResultHasPattern.numRows() == 0) {
      EXPECT_EQ(patternIdx, NO_PATTERN) << id << ' ' << NO_PATTERN;
    } else {
      auto actualPattern = scanResultHasPattern(0, 0).getInt();
      EXPECT_EQ(patternIdx, actualPattern) << id << ' ' << actualPattern;
    }
  };

  auto checkConsistencyForCol0IdAndPermutation =
      [&](Id col0Id, Permutation::Enum permutation, size_t subjectColIdx,
          size_t objectColIdx) {
        auto cancellationDummy =
            std::make_shared<ad_utility::CancellationHandle<>>();
        auto scanResult = index.scan(
            ScanSpecification{col0Id, std::nullopt, std::nullopt}, permutation,
            std::array{ColumnIndex{ADDITIONAL_COLUMN_INDEX_SUBJECT_PATTERN},
                       ColumnIndex{ADDITIONAL_COLUMN_INDEX_OBJECT_PATTERN}},
            cancellationDummy, locatedTriplesSnapshot);
        ASSERT_EQ(scanResult.numColumns(), 4u);
        for (const auto& row : scanResult) {
          auto patternIdx = row[2].getInt();
          Id subjectId = row[subjectColIdx];
          checkSingleElement(index, patternIdx, subjectId);
          Id objectId = objectColIdx == col0IdTag ? col0Id : row[objectColIdx];
          auto patternIdxObject = row[3].getInt();
          checkSingleElement(index, patternIdxObject, objectId);
        }
      };

  auto checkConsistencyForPredicate = [&](Id predicateId) {
    using enum Permutation::Enum;
    checkConsistencyForCol0IdAndPermutation(predicateId, PSO, 0, 1);
    checkConsistencyForCol0IdAndPermutation(predicateId, POS, 1, 0);
  };
  auto checkConsistencyForObject = [&](Id objectId) {
    using enum Permutation::Enum;
    checkConsistencyForCol0IdAndPermutation(objectId, OPS, 1, col0IdTag);
    checkConsistencyForCol0IdAndPermutation(objectId, OSP, 0, col0IdTag);
  };

  auto cancellationHandle =
      std::make_shared<ad_utility::CancellationHandle<>>();
  auto predicates = index.getImpl().PSO().getDistinctCol0IdsAndCounts(
      cancellationHandle, locatedTriplesSnapshot);
  for (const auto& predicate : predicates.getColumn(0)) {
    checkConsistencyForPredicate(predicate);
  }
  auto objects = index.getImpl().OSP().getDistinctCol0IdsAndCounts(
      cancellationHandle, locatedTriplesSnapshot);
  for (const auto& object : objects.getColumn(0)) {
    checkConsistencyForObject(object);
  }
  // NOTE: The SPO and SOP permutations currently don't have patterns stored.
  // with them.
}
}  // namespace

// ______________________________________________________________
Index makeTestIndex(const std::string& indexBasename,
                    std::optional<std::string> turtleInput,
                    bool loadAllPermutations, bool usePatterns,
                    [[maybe_unused]] bool usePrefixCompression,
                    ad_utility::MemorySize blocksizePermutations,
                    bool createTextIndex, bool addWordsFromLiterals,
                    bool useDocsFileForVocab, bool addEntitiesFromWordsFile,
                    std::optional<std::string> contentsOfWordsFile,
                    std::optional<std::string> contentsOfDocsFile,
                    ad_utility::MemorySize parserBufferSize,
                    std::optional<TextScoringMetric> scoringMetric,
                    std::optional<pair<float, float>> bAndKParam,
                    qlever::Filetype indexType) {
  // Ignore the (irrelevant) log output of the index building and loading during
  // these tests.
  static std::ostringstream ignoreLogStream;
  ad_utility::setGlobalLoggingStream(&ignoreLogStream);
  std::string inputFilename = indexBasename + ".ttl";
  if (!turtleInput.has_value()) {
    turtleInput =
        "<x> <label> \"alpha\" . <x> <label> \"älpha\" . <x> <label> \"A\" . "
        "<x> "
        "<label> \"Beta\". <x> <is-a> <y>. <y> <is-a> <x>. <z> <label> "
        "\"zz\"@en . <zz> <label> <zz>";
  }

  BUFFER_SIZE_JOIN_PATTERNS_WITH_OSP = 2;
  {
    std::fstream f(inputFilename, std::ios_base::out);
    f << turtleInput.value();
    f.close();
  }
  {
    std::fstream settingsFile(inputFilename + ".settings.json",
                              std::ios_base::out);
    nlohmann::json settingsJson;
    if (!createTextIndex) {
      settingsJson["prefixes-external"] = std::vector<std::string>{""};
      settingsJson["languages-internal"] = std::vector<std::string>{""};
    }
    settingsFile << settingsJson.dump();
  }
  {
    Index index = makeIndexWithTestSettings(parserBufferSize);
    // This is enough for 2 triples per block. This is deliberately chosen as a
    // small value, s.t. the tiny knowledge graphs from unit tests also contain
    // multiple blocks. Should this value or the semantics of it (how many
    // triples it may store) ever change, then some unit tests might have to be
    // adapted.
    index.blocksizePermutationsPerColumn() = blocksizePermutations;
    index.setOnDiskBase(indexBasename);
    index.usePatterns() = usePatterns;
    index.setSettingsFile(inputFilename + ".settings.json");
    index.loadAllPermutations() = loadAllPermutations;
    qlever::InputFileSpecification spec{inputFilename, indexType, std::nullopt};
    index.createFromFiles({spec});
    if (createTextIndex) {
      // First test the case of invalid b and k parameters for BM25, it should
      // throw
      AD_EXPECT_THROW_WITH_MESSAGE(
          index.buildTextIndexFile(std::nullopt, true, TextScoringMetric::BM25,
                                   {2.0f, 0.5f}),
          ::testing::HasSubstr("Invalid values"));
      AD_EXPECT_THROW_WITH_MESSAGE(
          index.buildTextIndexFile(std::nullopt, true, TextScoringMetric::BM25,
                                   {0.5f, -1.0f}),
          ::testing::HasSubstr("Invalid values"));
      scoringMetric = scoringMetric.value_or(TextScoringMetric::EXPLICIT);
      bAndKParam = bAndKParam.value_or(std::pair{0.75f, 1.75f});

      // The following tests that garbage values for b and k work if these
      // parameters are unnecessary because we don't use `BM25`.
      if (scoringMetric.value() != TextScoringMetric::BM25) {
        bAndKParam = std::pair{-3.f, -3.f};
      }
<<<<<<< HEAD
      if (contentsOfDocsFile.has_value() &&
          (contentsOfWordsFile.has_value() || useDocsFileForVocab)) {
        AD_CONTRACT_CHECK(!addEntitiesFromWordsFile || useDocsFileForVocab);
=======
      auto buildTextIndex = [&index, &scoringMetric, &bAndKParam](
                                auto wordsAndDocsfile,
                                bool addWordsFromLiterals) {
        index.buildTextIndexFile(std::move(wordsAndDocsfile),
                                 addWordsFromLiterals, scoringMetric.value(),
                                 bAndKParam.value());
      };
      if (contentsOfWordsFileAndDocsFile.has_value()) {
>>>>>>> 04e2a53a
        // Create and write to words- and docsfile to later build a full text
        // index from them
        ad_utility::File wordsFile(indexBasename + ".wordsfile", "w");
        ad_utility::File docsFile(indexBasename + ".docsfile", "w");
        wordsFile.write(contentsOfWordsFile.value().c_str(),
                        contentsOfWordsFile.value().size());
        docsFile.write(contentsOfDocsFile.value().c_str(),
                       contentsOfDocsFile.value().size());
        wordsFile.close();
        docsFile.close();
        index.setKbName(indexBasename);
        index.setTextName(indexBasename);
        index.setOnDiskBase(indexBasename);
<<<<<<< HEAD
        if (addWordsFromLiterals) {
          index.buildTextIndexFile(
              indexBasename + ".wordsfile", indexBasename + ".docsfile", true,
              useDocsFileForVocab, addEntitiesFromWordsFile);
        } else {
          index.buildTextIndexFile(
              indexBasename + ".wordsfile", indexBasename + ".docsfile", false,
              useDocsFileForVocab, addEntitiesFromWordsFile);
        }
        index.buildDocsDB(indexBasename + ".docsfile");
      } else if (addWordsFromLiterals) {
        index.buildTextIndexFile(std::nullopt, std::nullopt, true, false);
=======
        buildTextIndex(
            std::pair<std::string, std::string>{indexBasename + ".wordsfile",
                                                indexBasename + ".docsfile"},
            addWordsFromLiterals);
        index.buildDocsDB(indexBasename + ".docsfile");
      } else if (addWordsFromLiterals) {
        buildTextIndex(std::nullopt, true);
>>>>>>> 04e2a53a
      }
    }
  }
  if (!usePatterns || !loadAllPermutations) {
    // If we have no patterns, or only two permutations, then check the graceful
    // fallback even if the options were not explicitly specified during the
    // loading of the server.
    Index index{ad_utility::makeUnlimitedAllocator<Id>()};
    index.usePatterns() = true;
    index.loadAllPermutations() = true;
    EXPECT_NO_THROW(index.createFromOnDiskIndex(indexBasename, false));
    EXPECT_EQ(index.loadAllPermutations(), loadAllPermutations);
    EXPECT_EQ(index.usePatterns(), usePatterns);
  }

  Index index{ad_utility::makeUnlimitedAllocator<Id>()};
  index.usePatterns() = usePatterns;
  index.loadAllPermutations() = loadAllPermutations;
  index.createFromOnDiskIndex(indexBasename, false);
  if (createTextIndex) {
    index.addTextFromOnDiskIndex();
  }
  ad_utility::setGlobalLoggingStream(&std::cout);

  if (usePatterns && loadAllPermutations) {
    checkConsistencyBetweenPatternPredicateAndAdditionalColumn(index);
  }
  return index;
}

// ________________________________________________________________________________
QueryExecutionContext* getQec(std::optional<std::string> turtleInput,
                              bool loadAllPermutations, bool usePatterns,
                              bool usePrefixCompression,
                              ad_utility::MemorySize blocksizePermutations,
                              bool createTextIndex, bool addWordsFromLiterals,
                              bool useDocsFileForVocab,
                              bool addEntitiesFromWordsFile,
                              std::optional<std::string> contentsOfWordsFile,
                              std::optional<std::string> contentsOfDocsFile,
                              ad_utility::MemorySize parserBufferSize,
                              std::optional<TextScoringMetric> scoringMetric,
                              std::optional<std::pair<float, float>> bAndKParam,
                              qlever::Filetype indexType) {
  // Similar to `absl::Cleanup`. Calls the `callback_` in the destructor, but
  // the callback is stored as a `std::function`, which allows to store
  // different types of callbacks in the same wrapper type.
  // TODO<joka921> RobinTF has a similar tool in the pipeline that can be used
  // here.
  struct TypeErasedCleanup {
    std::function<void()> callback_;
    ~TypeErasedCleanup() { callback_(); }
    TypeErasedCleanup(std::function<void()> callback)
        : callback_{std::move(callback)} {}
    TypeErasedCleanup(const TypeErasedCleanup& rhs) = delete;
    TypeErasedCleanup& operator=(const TypeErasedCleanup&) = delete;
    // When being moved from, then the callback is disabled.
    TypeErasedCleanup(TypeErasedCleanup&& rhs)
        : callback_(std::exchange(rhs.callback_, [] {})) {}
    TypeErasedCleanup& operator=(TypeErasedCleanup&& rhs) {
      callback_ = std::exchange(rhs.callback_, [] {});
      return *this;
    }
  };

  // A `QueryExecutionContext` together with all data structures that it
  // depends on. The members are stored as `unique_ptr`s so that the references
  // inside the `QueryExecutionContext` remain stable even when moving the
  // `Context`.
  struct Context {
    TypeErasedCleanup cleanup_;
    std::unique_ptr<Index> index_;
    std::unique_ptr<QueryResultCache> cache_;
    std::unique_ptr<QueryExecutionContext> qec_ =
        std::make_unique<QueryExecutionContext>(
            *index_, cache_.get(), makeAllocator(MemorySize::megabytes(100)),
            SortPerformanceEstimator{});
  };

  using Key = std::tuple<
      std::optional<string>, bool, bool, bool, ad_utility::MemorySize, bool,
      bool, bool, std::optional<string>, std::optional<string>,
      std::optional<TextScoringMetric>, std::optional<std::pair<float, float>>>;
  static ad_utility::HashMap<Key, Context> contextMap;

  auto key = Key{turtleInput,           loadAllPermutations,
                 usePatterns,           usePrefixCompression,
                 blocksizePermutations, addWordsFromLiterals,
                 useDocsFileForVocab,   addEntitiesFromWordsFile,
                 contentsOfWordsFile,   contentsOfDocsFile,
                 scoringMetric,         bAndKParam};

  if (!contextMap.contains(key)) {
    std::string testIndexBasename =
        "_staticGlobalTestIndex" + std::to_string(contextMap.size());
    contextMap.emplace(
        key,
        Context{TypeErasedCleanup{[testIndexBasename]() {
                  for (const std::string& indexFilename :
                       getAllIndexFilenames(testIndexBasename)) {
                    // Don't log when a file can't be deleted,
                    // because the logging might already be
                    // destroyed.
                    ad_utility::deleteFile(indexFilename, false);
                  }
                }},
                std::make_unique<Index>(makeTestIndex(
                    testIndexBasename, turtleInput, loadAllPermutations,
                    usePatterns, usePrefixCompression, blocksizePermutations,
                    createTextIndex, addWordsFromLiterals, useDocsFileForVocab,
                    addEntitiesFromWordsFile, contentsOfWordsFile,
                    contentsOfDocsFile, parserBufferSize, scoringMetric,
                    bAndKParam, indexType)),
                std::make_unique<QueryResultCache>()});
  }
  auto* qec = contextMap.at(key).qec_.get();
  qec->getIndex().getImpl().setGlobalIndexAndComparatorOnlyForTesting();
  return qec;
}

// ___________________________________________________________
std::function<Id(const std::string&)> makeGetId(const Index& index) {
  return [&index](const std::string& el) {
    auto literalOrIri = [&el]() -> TripleComponent {
      if (el.starts_with('<') || el.starts_with('@')) {
        return TripleComponent::Iri::fromIriref(el);
      } else {
        AD_CONTRACT_CHECK(el.starts_with('\"'));
        return TripleComponent::Literal::fromStringRepresentation(el);
      }
    }();
    auto id = literalOrIri.toValueId(index.getVocab());
    AD_CONTRACT_CHECK(id.has_value());
    return id.value();
  };
}
}  // namespace ad_utility::testing<|MERGE_RESOLUTION|>--- conflicted
+++ resolved
@@ -198,11 +198,13 @@
       // First test the case of invalid b and k parameters for BM25, it should
       // throw
       AD_EXPECT_THROW_WITH_MESSAGE(
-          index.buildTextIndexFile(std::nullopt, true, TextScoringMetric::BM25,
+          index.buildTextIndexFile(std::nullopt, std::nullopt, true, false,
+                                   false, TextScoringMetric::BM25,
                                    {2.0f, 0.5f}),
           ::testing::HasSubstr("Invalid values"));
       AD_EXPECT_THROW_WITH_MESSAGE(
-          index.buildTextIndexFile(std::nullopt, true, TextScoringMetric::BM25,
+          index.buildTextIndexFile(std::nullopt, std::nullopt, true, false,
+                                   false, TextScoringMetric::BM25,
                                    {0.5f, -1.0f}),
           ::testing::HasSubstr("Invalid values"));
       scoringMetric = scoringMetric.value_or(TextScoringMetric::EXPLICIT);
@@ -213,20 +215,18 @@
       if (scoringMetric.value() != TextScoringMetric::BM25) {
         bAndKParam = std::pair{-3.f, -3.f};
       }
-<<<<<<< HEAD
+      auto buildTextIndex = [&index, &scoringMetric, &bAndKParam,
+                             &useDocsFileForVocab, &addEntitiesFromWordsFile](
+                                auto wordsFile, auto docsFile,
+                                bool addWordsFromLiterals) {
+        index.buildTextIndexFile(std::move(wordsFile), std::move(docsFile),
+                                 addWordsFromLiterals, useDocsFileForVocab,
+                                 addEntitiesFromWordsFile,
+                                 scoringMetric.value(), bAndKParam.value());
+      };
       if (contentsOfDocsFile.has_value() &&
           (contentsOfWordsFile.has_value() || useDocsFileForVocab)) {
         AD_CONTRACT_CHECK(!addEntitiesFromWordsFile || useDocsFileForVocab);
-=======
-      auto buildTextIndex = [&index, &scoringMetric, &bAndKParam](
-                                auto wordsAndDocsfile,
-                                bool addWordsFromLiterals) {
-        index.buildTextIndexFile(std::move(wordsAndDocsfile),
-                                 addWordsFromLiterals, scoringMetric.value(),
-                                 bAndKParam.value());
-      };
-      if (contentsOfWordsFileAndDocsFile.has_value()) {
->>>>>>> 04e2a53a
         // Create and write to words- and docsfile to later build a full text
         // index from them
         ad_utility::File wordsFile(indexBasename + ".wordsfile", "w");
@@ -240,28 +240,11 @@
         index.setKbName(indexBasename);
         index.setTextName(indexBasename);
         index.setOnDiskBase(indexBasename);
-<<<<<<< HEAD
-        if (addWordsFromLiterals) {
-          index.buildTextIndexFile(
-              indexBasename + ".wordsfile", indexBasename + ".docsfile", true,
-              useDocsFileForVocab, addEntitiesFromWordsFile);
-        } else {
-          index.buildTextIndexFile(
-              indexBasename + ".wordsfile", indexBasename + ".docsfile", false,
-              useDocsFileForVocab, addEntitiesFromWordsFile);
-        }
+        buildTextIndex(indexBasename + ".wordsfile",
+                       indexBasename + ".docsfile", true);
         index.buildDocsDB(indexBasename + ".docsfile");
       } else if (addWordsFromLiterals) {
-        index.buildTextIndexFile(std::nullopt, std::nullopt, true, false);
-=======
-        buildTextIndex(
-            std::pair<std::string, std::string>{indexBasename + ".wordsfile",
-                                                indexBasename + ".docsfile"},
-            addWordsFromLiterals);
-        index.buildDocsDB(indexBasename + ".docsfile");
-      } else if (addWordsFromLiterals) {
-        buildTextIndex(std::nullopt, true);
->>>>>>> 04e2a53a
+        buildTextIndex(std::nullopt, std::nullopt, true);
       }
     }
   }
